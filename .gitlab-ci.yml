--- conflicted
+++ resolved
@@ -9,12 +9,8 @@
     - git config --global url."https://gitlab-ci-token:${CI_JOB_TOKEN}@gitlab.lrz.de/".insteadOf "git@gitlab.lrz.de:"
     # # Install commonroad-io & sumo-interface manually as installing though pip does not respect the JOB_TOKEN
     - git clone --branch develop git@gitlab.lrz.de:cps/sumo-interface.git $HOME/sumo-interface
-<<<<<<< HEAD
-    - git clone --branch develop git@gitlab.lrz.de:cps/commonroad-io.git $HOME/commonroad-io
-=======
     - git clone --branch develop git@gitlab.lrz.de:cps/commonroad-io.git "$HOME"/commonroad-io
     - pip uninstall -y commonroad-io
->>>>>>> 9f15bccf
     - source .env
 
 python36:
