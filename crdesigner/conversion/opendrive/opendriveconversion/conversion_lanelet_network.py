--- conflicted
+++ resolved
@@ -1100,7 +1100,6 @@
         # Assign stop lines to lanelets
 
         for stop_line in stop_lines:
-
             min_start = float("inf")
             min_end = float("inf")
             for intersection in self.intersections:
@@ -1124,15 +1123,9 @@
             else:
                 stop_line._traffic_light_ref = self._old_lanelet_ids[stop_line._traffic_light_ref]
             if stop_line.traffic_sign_ref is None:
-<<<<<<< HEAD
-                stop_line.traffic_sign_ref = lane_to_add_stop_line.traffic_signs
-            else:
-                stop_line._traffic_sign_ref = self._old_lanelet_ids[stop_line._traffic_sign_ref]
-=======
                 stop_line.traffic_sign_ref = {self._old_lanelet_ids[id_tmp] for id_tmp in stop_line.traffic_light_ref}
             else:
                 stop_line._traffic_sign_ref = {self._old_lanelet_ids[id_tmp] for id_tmp in stop_line.traffic_sign_ref}
->>>>>>> 4d9b7f91
 
             lane_to_add_stop_line.stop_line = stop_line
 
