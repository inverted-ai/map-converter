--- conflicted
+++ resolved
@@ -7,7 +7,6 @@
 import matplotlib.pyplot as plt
 import numpy as np
 import utm
-from commonroad.visualization.mp_renderer import MPRenderer
 
 from crdesigner.conversion.osm2cr import config
 from crdesigner.conversion.osm2cr.converter_modules.graph_operations import road_graph as rg
@@ -19,10 +18,7 @@
 from crdesigner.conversion.osm2cr.converter_modules.cr_operations.cleanup import sanitize
 
 # CommonRoad python tools are imported
-<<<<<<< HEAD
-=======
 from commonroad.visualization.mp_renderer import MPRenderer
->>>>>>> 99dd084e
 from commonroad.common.file_writer import CommonRoadFileWriter, OverwriteExistingFile
 from commonroad.common.file_reader import CommonRoadFileReader
 from commonroad.scenario.scenario import Scenario, Lanelet, Tag, Location
@@ -288,14 +284,6 @@
 
                                                         'scale_factor': 0.15}},
                    'lanelet': {'show_label': False}}
-<<<<<<< HEAD
-
-    rnd = MPRenderer(plot_limits=limits, ax=ax)
-    scenario.draw(rnd, draw_params=draw_params)
-    rnd.render()
-    return
-=======
     rnd = MPRenderer(plot_limits=limits, ax=ax, draw_params=draw_params)
     scenario.draw(rnd)
-    rnd.render()
->>>>>>> 99dd084e
+    rnd.render()