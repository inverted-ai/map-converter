from typing import List
import matplotlib as mpl
import numpy as np
import math
import logging

from PyQt5.QtWidgets import *
from PyQt5.QtGui import *
from PyQt5.QtCore import *

from commonroad.geometry.polyline_util import *
from commonroad.geometry.shape import Rectangle, Circle, Polygon
from commonroad.scenario.scenario import Scenario
from commonroad.scenario.obstacle import Obstacle, StaticObstacle, ObstacleType, DynamicObstacle
from commonroad.scenario.trajectory import State, Trajectory

from crdesigner.ui.gui.mwindow.animated_viewer_wrapper.gui_sumo_simulation import SUMO_AVAILABLE
from crdesigner.ui.gui.mwindow.animated_viewer_wrapper.commonroad_viewer.dynamic_canvas import DynamicCanvas
#from crdesigner.ui.gui.mwindow.mwindow import MWindowWrapper

if SUMO_AVAILABLE:
    from crdesigner.ui.gui.mwindow.animated_viewer_wrapper.gui_sumo_simulation import SUMOSimulation

from crdesigner.ui.gui.mwindow.toolboxes.obstacle_toolbox.obstacle_toolbox_ui import ObstacleToolboxUI

<<<<<<< HEAD
from typing import Union
from commonroad.prediction.prediction import Prediction, Occupancy, SetBasedPrediction, TrajectoryPrediction
from commonroad.planning.planning_problem import PlanningProblem
from commonroad.planning.goal import GoalRegion
from commonroad.common.util import Interval, AngleInterval

# try importing RoutePlanner
try:
    from commonroad_route_planner.route_planner import RoutePlanner
    ROUTE_PLANNER = True
except ImportError:
    logging.warning("Cannot import RoutePlanner")
    ROUTE_PLANNER = False
=======
from commonroad.prediction.prediction import Prediction, Occupancy, SetBasedPrediction, TrajectoryPrediction
>>>>>>> 5c5ca17b


class ObstacleToolbox(QDockWidget):
    def __init__(self, current_scenario: Scenario, callback, tmp_folder, text_browser):
        super().__init__("Obstacle Toolbox")

        self.current_scenario = current_scenario
        self.callback = callback
        self.obstacle_toolbox_ui = ObstacleToolboxUI(text_browser)
        self.adjust_ui()
        self.connect_gui_elements()
        self.tmp_folder = tmp_folder
        self.text_browser = text_browser
        self.update_ongoing = False
        self.init_canvas()
        self.amount_obstacles = 0
<<<<<<< HEAD
        self.canvas = DynamicCanvas()
        #self.viewer = AnimatedViewer(parent, self.callback)
=======
>>>>>>> 5c5ca17b

        # for profile visualisation
        self.sel_point = None
        self.xyova = []
        self.pos = []
<<<<<<< HEAD
=======
        self.temp_obstacle = None
>>>>>>> 5c5ca17b

        if SUMO_AVAILABLE:
            self.sumo_simulation = SUMOSimulation(tmp_folder=tmp_folder)
        else:
            self.sumo_simulation = None

    def init_canvas(self):
<<<<<<< HEAD
=======
        """
        so profile visualization canvas can handle events
        """
>>>>>>> 5c5ca17b
        self.obstacle_toolbox_ui.canvas.mpl_connect('button_press_event', self.on_button_press)
        self.obstacle_toolbox_ui.canvas.mpl_connect('button_release_event', self.on_button_release)
        self.obstacle_toolbox_ui.canvas.mpl_connect('motion_notify_event', self.on_mouse_move)

    def adjust_ui(self):
        """
        Updates GUI properties like width, etc.
        """
        self.setFloating(True)
        self.setFeatures(QDockWidget.AllDockWidgetFeatures)
        self.setAllowedAreas(Qt.RightDockWidgetArea)
        self.setWidget(self.obstacle_toolbox_ui)
        self.obstacle_toolbox_ui.setMinimumWidth(450)

    def connect_gui_elements(self):
        """
        adds functionality to gui elements like buttons, menus etc
        """
        self.initialize_obstacle_information()

        self.obstacle_toolbox_ui.selected_obstacle.currentTextChanged.connect(
                lambda: self.update_obstacle_information())
        self.obstacle_toolbox_ui.button_update_obstacle.clicked.connect(lambda: self.update_obstacle())

        self.obstacle_toolbox_ui.obstacle_state_variable.currentTextChanged.connect(
                lambda: self.plot_obstacle_state_profile())

        self.obstacle_toolbox_ui.button_remove_obstacle.clicked.connect(lambda: self.remove_obstacle())

        self.obstacle_toolbox_ui.button_add_static_obstacle.clicked.connect(lambda: self.add_obstacle())
<<<<<<< HEAD
        
        self.obstacle_toolbox_ui.obstacle_shape.currentTextChanged.connect(
            lambda: self.obstacle_toolbox_ui.toggle_sections())
        
        self.obstacle_toolbox_ui.obstacle_dyn_stat.currentTextChanged.connect(
            lambda: self.obstacle_toolbox_ui.toggle_dynamic_static())

        self.obstacle_toolbox_ui.color_btn.clicked.connect(
            lambda: self.obstacle_toolbox_ui.color_picker())

        self.obstacle_toolbox_ui.default_color.stateChanged.connect(
            lambda: self.obstacle_toolbox_ui.set_default_color())
=======

        self.obstacle_toolbox_ui.obstacle_shape.currentTextChanged.connect(
            lambda: self.obstacle_toolbox_ui.toggle_sections())

        self.obstacle_toolbox_ui.obstacle_dyn_stat.currentTextChanged.connect(
            lambda: self.obstacle_toolbox_ui.toggle_dynamic_static())
>>>>>>> 5c5ca17b

        if SUMO_AVAILABLE:
            self.obstacle_toolbox_ui.button_start_simulation.clicked.connect(lambda: self.start_sumo_simulation())

    def collect_obstacle_ids(self) -> List[int]:
        """
        Collects IDs of all obstacles within a CommonRoad scenario.
        @return:
        """
        if self.current_scenario is not None:
            return [obs.obstacle_id for obs in self.current_scenario.obstacles]
        else:
            return []

    def refresh_toolbox(self, scenario: Scenario):
        self.current_scenario = scenario
        self.initialize_toolbox()

    def static_obstacle_details(self, obstacle_id: int):
        """
        Creates static obstacles
        :param obstacle_id: id of static obstacle to be created
        """
        if self.obstacle_toolbox_ui.obstacle_shape.currentText() == "Rectangle":
            static_obstacle = StaticObstacle(obstacle_id=obstacle_id,
                                             obstacle_type=ObstacleType(
                                                     self.obstacle_toolbox_ui.obstacle_type.currentText()),
                                             obstacle_shape=Rectangle(
                                                     length=float(self.obstacle_toolbox_ui.obstacle_length.text()),
                                                     width=float(self.obstacle_toolbox_ui.obstacle_width.text())),
                                             initial_state=State(**{'position': np.array(
                                                     [float(self.obstacle_toolbox_ui.obstacle_x_Position.text()),
                                                      float(self.obstacle_toolbox_ui.obstacle_y_Position.text())]),
                                                 'orientation': math.radians(float(
                                                         self.obstacle_toolbox_ui.obstacle_orientation.text())),
                                                 'time_step': 1}))
        elif self.obstacle_toolbox_ui.obstacle_shape.currentText() == "Circle":
            static_obstacle = StaticObstacle(obstacle_id=obstacle_id,
                                             obstacle_type=ObstacleType(
                                                     self.obstacle_toolbox_ui.obstacle_type.currentText()),
                                             obstacle_shape=Circle(
                                                     radius=float(self.obstacle_toolbox_ui.obstacle_radius.text())),
                                             initial_state=State(**{'position': np.array(
                                                     [float(self.obstacle_toolbox_ui.obstacle_x_Position.text()),
                                                      float(self.obstacle_toolbox_ui.obstacle_y_Position.text())]),
                                                 'orientation': 0, 'time_step': 1}))
        elif self.obstacle_toolbox_ui.obstacle_shape.currentText() == "Polygon":
            static_obstacle = StaticObstacle(
                obstacle_id=obstacle_id,

                obstacle_type=ObstacleType(self.obstacle_toolbox_ui.obstacle_type.currentText()),
                obstacle_shape=Polygon(
                    vertices=self.polygon_array()
                ),

                initial_state=State(**{'position': np.array([
<<<<<<< HEAD
                    0,
                    0
                ]),
                'orientation': 0, 
                'time_step': 1
                })
            )
        #set_static_obstacle_color("g")
        if self.obstacle_toolbox_ui.default_color.isChecked():
            self.canvas.set_static_obstacle_color(static_obstacle.obstacle_id)
        else:
            self.canvas.set_static_obstacle_color(static_obstacle.obstacle_id, 
                                                    self.obstacle_toolbox_ui.obstacle_color.name())

        self.current_scenario.add_objects(static_obstacle)         
=======
                                        0,
                                        0
                                    ]),
                                    'orientation': 0,
                                    'time_step': 1
                                    })
            )
        self.current_scenario.add_objects(static_obstacle)
>>>>>>> 5c5ca17b
        self.callback(self.current_scenario)
        #self.canvas.draw_scenario(self.current_scenario)
        #self.canvas.draw_obstacle(static_obstacle)
        
    def dynamic_obstacle_details(self, obstacle_id):
        """creates dynamic obstacles"""
        #test code maybe change later
        if self.obstacle_toolbox_ui.obstacle_shape.currentText() == "Rectangle":
            dynamic_obstacle = DynamicObstacle(
                obstacle_id = obstacle_id,

                obstacle_type = ObstacleType(self.obstacle_toolbox_ui.obstacle_type.currentText()),
                obstacle_shape = Rectangle(
                    length = float(self.obstacle_toolbox_ui.obstacle_length.text()),
                    width = float(self.obstacle_toolbox_ui.obstacle_width.text()) 
                ),

                initial_state = State(**{'position': np.array([
                    float(self.obstacle_toolbox_ui.obstacle_x_Position.text()),
                    float(self.obstacle_toolbox_ui.obstacle_y_Position.text())
                ]),
                'orientation': math.radians(float(self.obstacle_toolbox_ui.obstacle_orientation.text())),
                'velocity': float(self.obstacle_toolbox_ui.obstacle_velocity.text()),
                'acceleration': 0,
                'time_step': 0
                }),
                prediction = TrajectoryPrediction(
                    shape = Rectangle(float(self.obstacle_toolbox_ui.obstacle_length.text()), width = float(self.obstacle_toolbox_ui.obstacle_width.text())),
                    trajectory = Trajectory(
                        initial_time_step = 1,
                        state_list = self.initial_trajectory()
                    )
                )
            )

        elif self.obstacle_toolbox_ui.obstacle_shape.currentText() == "Circle":
            dynamic_obstacle = DynamicObstacle(
                obstacle_id = obstacle_id,

                obstacle_type = ObstacleType(self.obstacle_toolbox_ui.obstacle_type.currentText()),
                obstacle_shape = Circle(
                    radius = float(self.obstacle_toolbox_ui.obstacle_radius.text())
                ),

                initial_state = State(**{'position': np.array([
                    float(self.obstacle_toolbox_ui.obstacle_x_Position.text()),
                    float(self.obstacle_toolbox_ui.obstacle_y_Position.text())
                ]),
                    'orientation': 0,
                    'time_step': 0,
                    'velocity': float(self.obstacle_toolbox_ui.obstacle_velocity.text()),
                    'acceleration': 0
                }),
                prediction=TrajectoryPrediction(
                    shape=Circle(float(self.obstacle_toolbox_ui.obstacle_radius.text())),
                    trajectory=Trajectory(
                        initial_time_step=1,
                        state_list=self.initial_trajectory()
                    )
                )
            )
        
        elif self.obstacle_toolbox_ui.obstacle_shape.currentText() == "Polygon":
            dynamic_obstacle = DynamicObstacle(
                obstacle_id = obstacle_id,

                obstacle_type = ObstacleType(self.obstacle_toolbox_ui.obstacle_type.currentText()),
                obstacle_shape = Polygon(
                    
                    vertices = self.polygon_array()
                ),

                initial_state = State(**{'position': np.array([
                    0,
                    0
                ]),
                    'orientation': 0,
                    'time_step': 0
                }),
                prediction=TrajectoryPrediction(
                    shape=Polygon(vertices=self.polygon_array()),
                    trajectory=Trajectory(
                        initial_time_step=1,
                        state_list=self.initial_trajectory()
                    )
                )

            )
        if self.obstacle_toolbox_ui.default_color.isChecked():
            self.canvas.set_dynamic_obstacle_color(dynamic_obstacle.obstacle_id)
        else:
            self.canvas.set_dynamic_obstacle_color(dynamic_obstacle.obstacle_id,
                                                    self.obstacle_toolbox_ui.obstacle_color.name())
        self.current_scenario.add_objects(dynamic_obstacle)       
        self.callback(self.current_scenario)

    def initial_trajectory(self):
        #don't know how to get position for polygon
        if self.obstacle_toolbox_ui.obstacle_shape.currentText() != "Polygon":
            initial_position_x = float(self.obstacle_toolbox_ui.obstacle_x_Position.text()) 
            initial_position_y = float(self.obstacle_toolbox_ui.obstacle_y_Position.text())
        else:
            initial_position_x = 0
            initial_position_y = 0

        goal_position_x = float(self.obstacle_toolbox_ui.obstacle_x_Goal_Position.text())
        goal_position_y = float(self.obstacle_toolbox_ui.obstacle_y_Goal_Position.text())
        goal_orientation = 0 #will be set by routeplanner

        velocity = float(self.obstacle_toolbox_ui.obstacle_velocity.text())
        acceleration = 0
        state_list = []
        finished = False

        #if updating positions in profile visualisation
        if self.xyova:
            for j in range(1, len(self.xyova)):
                new_position = np.array([self.xyova[j][0], self.xyova[j][1]])
                new_state = State(**{'position': new_position, 'velocity': self.xyova[j][3],
                'acceleration': self.xyova[j][4], 'orientation': self.xyova[j][2], 'time_step': j})
                state_list.append(new_state)
                
            return state_list

        if self.obstacle_toolbox_ui.obstacle_shape.currentText() == "Rectangle":
            orientation = math.radians(float(self.obstacle_toolbox_ui.obstacle_orientation.text()))
        else:
            orientation = 0

        initial_state = State(**{'position': np.array([
                    initial_position_x,
                    initial_position_y
                ]),
                'orientation': orientation,
                'time_step': 1,
                'yaw_rate': 0,
                'velocity': velocity,
                'slip_angle': 0,
                'acceleration': acceleration
                })
        if self.obstacle_toolbox_ui.obstacle_shape.currentText() == "Rectangle":
            goal_state = [State(**{'position': Rectangle(float(self.obstacle_toolbox_ui.obstacle_length.text()), 
                width = float(self.obstacle_toolbox_ui.obstacle_width.text()), center=np.array([goal_position_x, goal_position_y]), orientation=goal_orientation),
                    'orientation': AngleInterval(-3,3),
                    'time_step': Interval(25, 30),
                    })]
        elif self.obstacle_toolbox_ui.obstacle_shape.currentText() == "Circle":
            goal_state = [State(**{'position': Circle(float(self.obstacle_toolbox_ui.obstacle_radius.text()),
                                                      center=np.array([goal_position_x, goal_position_y])),
                                   'orientation': AngleInterval(-3, 3),
                                   'time_step': Interval(25, 30)})]

        # NOTE the polygon doesnt really work, there is no center property, how specify goal state?
        elif self.obstacle_toolbox_ui.obstacle_shape.currentText() == "Polygon":
            goal_state = [State(**{'position': self.polygon_array(),
                                'orientation': AngleInterval(-3, 3),
                                   'time_step': Interval(25, 30)})]
            self.text_browser.append("Warning: Polygons as dynamic obstacles are not currently supported")

        goal_region = GoalRegion(goal_state)
        planning_problem = PlanningProblem(self.amount_obstacles+1, initial_state, goal_region)
        if ROUTE_PLANNER:
            route_planner = RoutePlanner(self.current_scenario, planning_problem,
                                         backend=RoutePlanner.Backend.NETWORKX_REVERSED,
                                         allow_diagonal=True, reach_goal_state=True)
        else:
            text_browser.append("RoutePlanner is needed for adding dynamic obstacles")
            return

        candidate_holder = route_planner.plan_routes()
        # retrieve all routes
        list_routes, num_route_candidates = candidate_holder.retrieve_all_routes()
        print(f"Number of route candidates: {num_route_candidates}")
        # retrieve first route
        route = candidate_holder.retrieve_first_route()
        # resample polyline so we get the right velocity
        trajectory = resample_polyline_with_distance(route.reference_path, velocity * self.current_scenario.dt)

        j = 0
        # route always start at the beginning of the lanelet
        # if start before start position, remove these coordinates from the trajectory
        for i in trajectory:
            remaining_length = math.dist((i[0], i[1]), (initial_position_x, initial_position_y))
            if remaining_length < self.current_scenario.dt * velocity:
                break
            j += 1

        for i in range(0, j+1):
            trajectory = np.delete(trajectory, 0, 0)

        j = 0
        for i in trajectory:
            # so we dont pass our desired goal position
            remaining_length = math.dist((i[0], i[1]), (goal_position_x, goal_position_y))
            if remaining_length < self.current_scenario.dt * velocity:
                i = [goal_position_x, goal_position_y]
                new_position = np.array([goal_position_x, goal_position_y])
                velocity = self.calc_velocity([trajectory[j-1][0], trajectory[j-1][1]], [goal_position_x, goal_position_y])
                finished = True
            else:
                new_position = np.array([i[0], i[1]])
            new_state = State(**{'position': new_position, 'orientation': route.path_orientation[j], 
            'velocity': velocity, 'acceleration': acceleration, 'time_step': j+1})
            state_list.append(new_state)
            j += 1
            if finished:
                # self.trajectory_old = trajectory #for changing speed on an interval
                break

        return state_list

    def dynamic_obstacle_details(self, obstacle_id: int):
        """
        creates dynamic obstacles
        :param obstacle_id: id of static obstacle to be created
        """
        if self.xyova:
            initial_position = np.array([self.xyova[0][0], self.xyova[0][1]])
            state_dictionary = {'position': initial_position,
                                'velocity': self.xyova[0][3],
                                'orientation': self.xyova[0][2], 'time_step': 0}

            if self.xyova[0][4] is not None:
                state_dictionary.update({'acceleration': self.xyova[0][4]})
            if self.xyova[0][5] is not None:
                state_dictionary.update({'yaw_rate': self.xyova[0][5]})
            if self.xyova[0][6] is not None:
                state_dictionary.update({'slip_angle': self.xyova[0][6]})

        elif self.temp_obstacle is not None:  # is not None during an update
            initial_position = np.array([self.temp_obstacle.initial_state.__getattribute__("position")[0],
                                        self.temp_obstacle.initial_state.__getattribute__("position")[1]])
            state_dictionary = {'position': initial_position,
                                'velocity': self.temp_obstacle.initial_state.__getattribute__("velocity"),
                                'orientation': self.temp_obstacle.initial_state.__getattribute__("orientation"),
                                'time_step': 0}

            if "acceleration" in self.temp_obstacle.initial_state.attributes:
                state_dictionary.update(
                        {'acceleration': self.temp_obstacle.initial_state.__getattribute__("acceleration")})
            if "yaw_rate" in self.temp_obstacle.initial_state.attributes:
                state_dictionary.update({'yaw_rate': self.temp_obstacle.initial_state.__getattribute__("yaw_rate")})
            if "slip_angle" in self.temp_obstacle.initial_state.attributes:
                state_dictionary.update({'slip_angle': self.temp_obstacle.initial_state.__getattribute__("slip_angle")})

        if self.obstacle_toolbox_ui.obstacle_shape.currentText() == "Rectangle":
            dynamic_obstacle = DynamicObstacle(
                obstacle_id=obstacle_id,

                obstacle_type=ObstacleType(self.obstacle_toolbox_ui.obstacle_type.currentText()),
                obstacle_shape=Rectangle(
                    length=float(self.obstacle_toolbox_ui.obstacle_length.text()),
                    width=float(self.obstacle_toolbox_ui.obstacle_width.text()),
                    orientation=float(self.obstacle_toolbox_ui.obstacle_orientation.text())
                ),

                initial_state=State(**state_dictionary),
                prediction=TrajectoryPrediction(
                    shape=Rectangle(float(self.obstacle_toolbox_ui.obstacle_length.text()),
                                    width=float(self.obstacle_toolbox_ui.obstacle_width.text())),
                    trajectory=Trajectory(
                        initial_time_step=1,
                        state_list=self.calc_state_list()
                    )
                )
            )

        elif self.obstacle_toolbox_ui.obstacle_shape.currentText() == "Circle":
            dynamic_obstacle = DynamicObstacle(
                obstacle_id=obstacle_id,

                obstacle_type=ObstacleType(self.obstacle_toolbox_ui.obstacle_type.currentText()),
                obstacle_shape=Circle(
                    radius=float(self.obstacle_toolbox_ui.obstacle_radius.text())
                ),

                initial_state=State(**state_dictionary),
                prediction=TrajectoryPrediction(
                    shape=Circle(float(self.obstacle_toolbox_ui.obstacle_radius.text())),
                    trajectory=Trajectory(
                        initial_time_step=1,
                        state_list=self.calc_state_list()
                    )
                )
            )

        elif self.obstacle_toolbox_ui.obstacle_shape.currentText() == "Polygon":
            dynamic_obstacle = DynamicObstacle(
                obstacle_id=obstacle_id,

                obstacle_type=ObstacleType(self.obstacle_toolbox_ui.obstacle_type.currentText()),
                obstacle_shape=Polygon(

                    vertices=self.polygon_array()
                ),

                initial_state=State(**state_dictionary),
                prediction=TrajectoryPrediction(
                    shape=Polygon(vertices=self.polygon_array()),
                    trajectory=Trajectory(
                        initial_time_step=1,
                        state_list=self.initial_trajectory()
                    )
                )

            )
        self.current_scenario.add_objects(dynamic_obstacle)
        self.callback(self.current_scenario)

    def calc_state_list(self):
        """
        Calculates the trajectory, orientation, yaw_rate, slip_angle, etc
        for the dynamic obstacle based on changes in profile visualization.
        If no changes just reuse the old values
        :return: state_list which is an array of states
        """
        state_list = []

        # if updating positions in profile visualisation
        if self.xyova:
            for j in range(1, len(self.xyova)):
                new_position = np.array([self.xyova[j][0], self.xyova[j][1]])
                state_dictionary = {'position': new_position, 'velocity': self.xyova[j][3],
                                    'orientation': self.xyova[j][2], 'time_step': j}

                if self.xyova[j][4] is not None:
                    state_dictionary.update({'acceleration': self.xyova[j][4]})
                if self.xyova[j][5] is not None:
                    state_dictionary.update({'yaw_rate': self.xyova[j][5]})
                if self.xyova[j][6] is not None:
                    state_dictionary.update({'slip_angle': self.xyova[j][6]})

                new_state = State(**state_dictionary)
                state_list.append(new_state)
            return state_list

        else:
            for state in self.temp_obstacle.prediction.trajectory.state_list:
                new_position = np.array([state.__getattribute__("position")[0],
                                         state.__getattribute__("position")[1]])
                state_dictionary = {'position': new_position,
                                    'velocity': state.__getattribute__("velocity"),
                                    'orientation': state.__getattribute__("orientation"),
                                    'time_step': state.__getattribute__("time_step")}

                if "acceleration" in state.attributes:
                    state_dictionary.update({'acceleration': state.__getattribute__("acceleration")})
                if "yaw_rate" in state.attributes:
                    state_dictionary.update({'yaw_rate': state.__getattribute__("yaw_rate")})
                if "slip_angle" in state.attributes:
                    state_dictionary.update({'slip_angle': state.__getattribute__("slip_angle")})

                new_state = State(**state_dictionary)
                state_list.append(new_state)
            return state_list

    def polygon_array(self):
        """
        Stores values from gui menu as floats (vertice coordinates)
        :return: a list of the vertices from the gui menu
        """
        vertices = []
        for i in range(self.obstacle_toolbox_ui.amount_vertices):
            if self.obstacle_toolbox_ui.vertices_x[i].text() != "" and \
                    self.obstacle_toolbox_ui.vertices_y[i].text() != "":
                temp = [float(self.obstacle_toolbox_ui.vertices_x[i].text()),
                        float(self.obstacle_toolbox_ui.vertices_y[i].text())]
                vertices.append(temp)

        if len(vertices) < 3:
            self.text_browser.append("At least 3 vertices are needed to create a polygon")
            return

        vertices = np.asarray(vertices)
        return vertices
<<<<<<< HEAD
    
    def get_current_obstacle(self):
        """returns current selected obstacle"""
        obstacle_id = self.get_current_obstacle_id()
        selected_obstacle = self.current_scenario.obstacle_by_id(obstacle_id)
        return selected_obstacle
    
    def get_current_obstacle_id(self):
        return int(self.obstacle_toolbox_ui.selected_obstacle.currentText())

    def add_obstacle(self):
        """creates a static or dynamic obstacle"""
=======

    def get_current_obstacle(self):
        """
        :return: current selected obstacle
        """
        obstacle_id = self.get_current_obstacle_id()
        selected_obstacle = self.current_scenario.obstacle_by_id(obstacle_id)
        return selected_obstacle

    def get_current_obstacle_id(self):
        """
        :return: obstacle_id of current selected obstacle
        """
        return int(self.obstacle_toolbox_ui.selected_obstacle.currentText())

    def add_obstacle(self):
        """
        generates an object_id (id for obstacle) and then calls function
        to create a static or dynamic obstacle
        """
>>>>>>> 5c5ca17b
        obstacle_id = self.current_scenario.generate_object_id()
        self.amount_obstacles = self.current_scenario.generate_object_id()

        if self.obstacle_toolbox_ui.obstacle_dyn_stat.currentText() == "Dynamic":
            try:
                self.dynamic_obstacle_details(obstacle_id)
            except Exception as e:
                self.text_browser.append("Error when adding dynamic obstacle")
        elif self.obstacle_toolbox_ui.obstacle_dyn_stat.currentText() == "Static":
<<<<<<< HEAD
            #try:
                self.static_obstacle_details(obstacle_id)
            #except Exception as e:
             #   self.text_browser.append("Error when adding static obstacle")
    
    def update_obstacle(self):
        """updates obstacle by deleting it and then adding it again with same id"""
        
        selected_obstacle = self.get_current_obstacle()
        obstacle_id = self.get_current_obstacle_id()

        if selected_obstacle:
            self.canvas.remove_obstacle(obstacle_id)
            self.current_scenario.remove_obstacle(selected_obstacle)

        if self.obstacle_toolbox_ui.obstacle_dyn_stat.currentText() == "Static":
            #try:
                self.static_obstacle_details(obstacle_id)
            #except Exception as e:
             #   self.text_browser.append("Error when updating static obstacle")
=======
            try:
                self.static_obstacle_details(obstacle_id)
            except Exception as e:
                self.text_browser.append("Error when adding static obstacle")

    def update_obstacle(self):
        """
        updates obstacle by deleting it and then adding it again with same id
        """

        selected_obstacle = self.get_current_obstacle()
        obstacle_id = self.get_current_obstacle_id()
        self.temp_obstacle = selected_obstacle

        if selected_obstacle:
            self.current_scenario.remove_obstacle(selected_obstacle)

        if self.obstacle_toolbox_ui.obstacle_dyn_stat.currentText() == "Static":
            try:
                self.static_obstacle_details(obstacle_id)
            except Exception as e:
                self.text_browser.append("Error when updating static obstacle")
>>>>>>> 5c5ca17b

        elif self.obstacle_toolbox_ui.obstacle_dyn_stat.currentText() == "Dynamic":
            try:
                self.dynamic_obstacle_details(obstacle_id)
                self.xyova.clear()
            except Exception as e:
                self.text_browser.append("Error when updating dynamic obstacle")
<<<<<<< HEAD
        
=======

        self.temp_obstacle = None
>>>>>>> 5c5ca17b

    def initialize_toolbox(self):
        self.initialize_obstacle_information()

<<<<<<< HEAD
    def calc_velocity(self, point1, point2):
        """calculates velocity based on two points"""
        distance = math.dist(point1, point2)
        velocity = distance / self.current_scenario.dt
        return velocity
    
    def calc_acceleration(self, velocity1, velocity2):
=======
    def calc_velocity(self, point1: float, point2: float):
        """
        calculates velocity based on two points
        :return: velocity between two points
        """
        distance = math.dist(point1, point2)
        velocity = distance / self.current_scenario.dt
        return velocity

    def calc_acceleration(self, velocity1: float, velocity2: float):
>>>>>>> 5c5ca17b
        """calculates acceleration based on the velocity at 2 points"""
        delta_v = velocity2 - velocity1
        acceleration = delta_v / self.current_scenario.dt
        return acceleration

    def initialize_obstacle_information(self):
        """
        Initializes GUI elements with intersection information.
        """
        self.clear_obstacle_fields()

        self.obstacle_toolbox_ui.selected_obstacle.clear()
        self.obstacle_toolbox_ui.selected_obstacle.addItems(
                ["None"] + [str(item) for item in self.collect_obstacle_ids()])
        self.obstacle_toolbox_ui.selected_obstacle.setCurrentIndex(0)

    def delete_point(self):
<<<<<<< HEAD
        """ deletes right clicked point """
=======
        """
        deletes right-clicked point
         """
>>>>>>> 5c5ca17b
        time = []
        profile = []
        state_variable_name = self.obstacle_toolbox_ui.obstacle_state_variable.currentText()

        if self.sel_point:
            if not self.xyova:
                self.calculate_xyova()
            self.xyova.pop(self.sel_point[0])
<<<<<<< HEAD
            # removes point at specified timestep
=======
            # removes point at specified timestamp
>>>>>>> 5c5ca17b
            self.pos.pop(self.sel_point[0])

            for i in self.pos:
                time.append(i[0])
                profile.append(i[1])

        self.draw_plot(time, profile, self.xmin, self.xmax, self.ymin, self.ymax)
<<<<<<< HEAD
        if state_variable_name == "x-position":
            self.obstacle_toolbox_ui.obstacle_x_Position.setText(str(self.pos[0][1]))
            self.obstacle_toolbox_ui.obstacle_x_Goal_Position.setText(str(self.pos[-1][1]))
        
        elif state_variable_name == "y-position":
            self.obstacle_toolbox_ui.obstacle_y_Position.setText(str(self.pos[0][1]))
            self.obstacle_toolbox_ui.obstacle_y_Goal_Position.setText(str(self.pos[-1][1]))

        elif state_variable_name == "orientation":
            self.obstacle_toolbox_ui.obstacle_orientation.setText(str(self.pos[0][1]))

        self.sel_point = None
    
    def on_button_press(self, event):
        """"when left or right mouse button is pressed"""
=======

        self.sel_point = None

    def on_button_press(self, event):
        """"
        when left or right mouse button is pressed
        """
>>>>>>> 5c5ca17b
        if event.inaxes is None:
            return
        if self.obstacle_toolbox_ui.selected_obstacle.currentText() == "None":
            return
        # if using zoom or move tool (0 is standard cursor)
        if self.obstacle_toolbox_ui.figure.canvas.cursor().shape() != 0:
            return
        if self.obstacle_toolbox_ui.obstacle_dyn_stat.currentText() == 'Static':
            return
        if self.obstacle_toolbox_ui.obstacle_state_variable.currentText() == "velocity":
            return
        if self.obstacle_toolbox_ui.obstacle_state_variable.currentText() == "acceleration":
            return
        self.sel_point = self.selected_point(event)
        # if no point is selected (pressed too far away from point)
        if self.sel_point is None:
            return
        if event.button == 3:
            self.delete_point()
<<<<<<< HEAD
    
    def on_button_release(self, event):
        """Updates obstacle when left mouse button is released"""
=======

    def on_button_release(self, event):
        """
        Updates obstacle when left mouse button is released
        if xyova already exists: save changed values to that array
        otherwise create the array and store changes
        """
>>>>>>> 5c5ca17b
        if event.button != 1:
            return
        if self.sel_point is None:
            return
        if self.obstacle_toolbox_ui.selected_obstacle.currentText() == "None":
            return
        if self.obstacle_toolbox_ui.figure.canvas.cursor().shape() != 0:
            return
        if self.obstacle_toolbox_ui.obstacle_dyn_stat.currentText() == 'Static':
            return
        if self.obstacle_toolbox_ui.obstacle_state_variable.currentText() == "velocity":
            return
        if self.obstacle_toolbox_ui.obstacle_state_variable.currentText() == "acceleration":
            return

        selected_obstacle = self.get_current_obstacle()
        state_variable_name = self.obstacle_toolbox_ui.obstacle_state_variable.currentText()
        i = 0
        k = 1
        # so all not updated changes are saved (when switching profile)
        if self.xyova:
            for j in self.xyova:
                if state_variable_name == "x-position":
                    j[0] = self.pos[i][1]
<<<<<<< HEAD
                    # change value of obstacle_goal_x_position
                    if j[0] == self.xyova[-1][0]:
                        self.obstacle_toolbox_ui.obstacle_x_Goal_Position.setText(str(j[0]))
                    elif j[0] == self.xyova[0][0]:
                        self.obstacle_toolbox_ui.obstacle_x_Position.setText(str(j[0]))
=======
>>>>>>> 5c5ca17b
                    # change velocity based on changes in x-position
                    self.xyova[k][3] = self.calc_velocity([self.pos[k-1][1], self.xyova[k-1][1]],
                                                          [self.pos[k][1], self.xyova[k][1]])
                    # change acceleration based on changes in velocity
<<<<<<< HEAD
                    self.xyova[k][4] = self.calc_acceleration(self.xyova[k-1][3], self.xyova[k][3])
                elif state_variable_name == "y-position":
                    j[1] = self.pos[i][1]
                    # change value of obstacle_goal_y_position
                    if j[1] == self.xyova[-1][1]:
                        self.obstacle_toolbox_ui.obstacle_y_Goal_Position.setText(str(j[1]))
                    elif j[1] == self.xyova[0][1]:
                        self.obstacle_toolbox_ui.obstacle_y_Position.setText(str(j[1]))

                    self.xyova[k][3] = self.calc_velocity([self.xyova[k-1][0], self.pos[k-1][1]], 
                        [self.xyova[k][0], self.pos[k][1]])
                    self.xyova[k][4] = self.calc_acceleration(self.xyova[k-1][3], self.xyova[k][3])
=======
                    if self.xyova[i][4] is not None:
                        self.xyova[k][4] = self.calc_acceleration(self.xyova[k-1][3], self.xyova[k][3])
                elif state_variable_name == "y-position":
                    j[1] = self.pos[i][1]

                    self.xyova[k][3] = self.calc_velocity([self.xyova[k-1][0], self.pos[k-1][1]],
                                                          [self.xyova[k][0], self.pos[k][1]])
                    if self.xyova[i][4] is not None:
                        self.xyova[k][4] = self.calc_acceleration(self.xyova[k-1][3], self.xyova[k][3])
>>>>>>> 5c5ca17b

                elif state_variable_name == "orientation":
                    j[2] = self.pos[i][1]
                    if j[2] == self.xyova[0][2]:
                        self.obstacle_toolbox_ui.obstacle_orientation.setText(str(j[2]))
                elif state_variable_name == "velocity":
                    j[3] = self.pos[i][1]
                elif state_variable_name == "acceleration":
                    j[4] = self.pos[i][1]
<<<<<<< HEAD
=======
                elif state_variable_name == "yaw_rate":
                    j[5] = self.pos[i][1]
                elif state_variable_name == "slip_angle":
                    j[6] = self.pos[i][1]
>>>>>>> 5c5ca17b
                i += 1
                if k < len(self.xyova) - 1:
                    k += 1
        else:
            self.calculate_xyova()
<<<<<<< HEAD
        
        self.sel_point = None
    
    def on_mouse_move(self, event):
        """update position of selected point by moving mouse
            and holding down left mouse button"""
=======

        self.sel_point = None

    def on_mouse_move(self, event):
        """
        update position of selected point by moving mouse
        and holding down left mouse button
        """
>>>>>>> 5c5ca17b
        if self.sel_point is None:
            return
        if event.button != 1:
            return
        if self.obstacle_toolbox_ui.selected_obstacle.currentText() == "None":
            return
        if self.obstacle_toolbox_ui.figure.canvas.cursor().shape() != 0:
            return
        if self.obstacle_toolbox_ui.obstacle_dyn_stat.currentText() == 'Static':
            return
        if self.obstacle_toolbox_ui.obstacle_state_variable.currentText() == "velocity":
            return
        if self.obstacle_toolbox_ui.obstacle_state_variable.currentText() == "acceleration":
            return

        selected_obstacle = self.get_current_obstacle()
        state_variable_name = self.obstacle_toolbox_ui.obstacle_state_variable.currentText()
        time = []
        profile = []
<<<<<<< HEAD
    
        self.calculate_pos()
        self.sel_point[1] = event.ydata
        self.pos[self.sel_point[0]][1] = self.sel_point[1]
    
=======

        self.calculate_pos()
        self.sel_point[1] = event.ydata
        self.pos[self.sel_point[0]][1] = self.sel_point[1]

>>>>>>> 5c5ca17b
        for i in self.pos:
            time.append(i[0])
            profile.append(i[1])

        self.draw_plot(time, profile, self.xmin, self.xmax, self.ymin, self.ymax)

    def calculate_xyova(self):
<<<<<<< HEAD
        """calculate xyova array which keeps track of not updated changes"""
=======
        """
        calculate xyova array which keeps track of not updated changes
        Eg, if change orientation by dragging the points, those changes
        are stored in this array
        """
>>>>>>> 5c5ca17b
        selected_obstacle = self.get_current_obstacle()
        state_variable_name = self.obstacle_toolbox_ui.obstacle_state_variable.currentText()
        i = 0
        k = 1

        if state_variable_name == "x-position":
            y = selected_obstacle.initial_state.__getattribute__("position")[1]
            o = selected_obstacle.initial_state.__getattribute__("orientation")
<<<<<<< HEAD

            a = selected_obstacle.initial_state.__getattribute__("acceleration")
            v = self.calc_velocity([self.pos[k-1][1], y], [self.pos[k][1], y])
            self.xyova.append([self.pos[i][1], y, o, v, a])
            self.obstacle_toolbox_ui.obstacle_x_Position.setText(str(self.pos[i][1]))
=======
            try:
                a = selected_obstacle.initial_state.__getattribute__("acceleration")
            except Exception:
                a = None
            try:
                yaw_rate = selected_obstacle.initial_state.__getattribute__("yaw_rate")
            except Exception:
                yaw_rate = None
            try:
                slip_angle = selected_obstacle.initial_state.__getattribute__("slip_angle")
            except Exception:
                slip_angle = None

            v = self.calc_velocity([self.pos[k-1][1], y], [self.pos[k][1], y])
            self.xyova.append([self.pos[i][1], y, o, v, a, yaw_rate, slip_angle])
>>>>>>> 5c5ca17b

        elif state_variable_name == "y-position":
            x = selected_obstacle.initial_state.__getattribute__("position")[0]
            o = selected_obstacle.initial_state.__getattribute__("orientation")
<<<<<<< HEAD

            a = selected_obstacle.initial_state.__getattribute__("acceleration")
            v = self.calc_velocity([x, self.pos[k-1][1]], [x, self.pos[k][1]])
            self.xyova.append([x, self.pos[i][1], o, v, a])
            self.obstacle_toolbox_ui.obstacle_y_Position.setText(str(self.pos[i][1]))
=======
            try:
                a = selected_obstacle.initial_state.__getattribute__("acceleration")
            except Exception:
                a = None
            try:
                yaw_rate = selected_obstacle.initial_state.__getattribute__("yaw_rate")
            except Exception:
                yaw_rate = None
            try:
                slip_angle = selected_obstacle.initial_state.__getattribute__("slip_angle")
            except Exception:
                slip_angle = None

            v = self.calc_velocity([x, self.pos[k-1][1]], [x, self.pos[k][1]])
            self.xyova.append([x, self.pos[i][1], o, v, a, yaw_rate, slip_angle])
>>>>>>> 5c5ca17b

        elif state_variable_name == "orientation":
            x = selected_obstacle.initial_state.__getattribute__("position")[0]
            y = selected_obstacle.initial_state.__getattribute__("position")[1]
            v = selected_obstacle.initial_state.__getattribute__("velocity")
<<<<<<< HEAD
            a = selected_obstacle.initial_state.__getattribute__("acceleration")
            self.xyova.append([x, y, self.pos[i][1], v, a])
            self.obstacle_toolbox_ui.obstacle_orientation.setText(str(self.pos[i][1]))
=======
            try:
                a = selected_obstacle.initial_state.__getattribute__("acceleration")
            except Exception:
                a = None
            try:
                yaw_rate = selected_obstacle.initial_state.__getattribute__("yaw_rate")
            except Exception:
                yaw_rate = None
            try:
                slip_angle = selected_obstacle.initial_state.__getattribute__("slip_angle")
            except Exception:
                slip_angle = None

            self.xyova.append([x, y, self.pos[i][1], v, a, yaw_rate, slip_angle])

        elif state_variable_name == "yaw_rate":
            x = selected_obstacle.initial_state.__getattribute__("position")[0]
            y = selected_obstacle.initial_state.__getattribute__("position")[1]
            v = selected_obstacle.initial_state.__getattribute__("velocity")
            o = selected_obstacle.initial_state.__getattribute__("orientation")
            try:
                a = selected_obstacle.initial_state.__getattribute__("acceleration")
            except Exception:
                a = None
            try:
                slip_angle = selected_obstacle.initial_state.__getattribute__("slip_angle")
            except Exception:
                slip_angle = None

            self.xyova.append([x, y, o, v, a, self.pos[i][1], slip_angle])

        elif state_variable_name == "slip_angle":
            x = selected_obstacle.initial_state.__getattribute__("position")[0]
            y = selected_obstacle.initial_state.__getattribute__("position")[1]
            v = selected_obstacle.initial_state.__getattribute__("velocity")
            o = selected_obstacle.initial_state.__getattribute__("orientation")
            try:
                a = selected_obstacle.initial_state.__getattribute__("acceleration")
            except Exception:
                a = None
            try:
                yaw_rate = selected_obstacle.initial_state.__getattribute__("yaw_rate")
            except Exception:
                yaw_rate = None

            self.xyova.append([x, y, o, v, a, yaw_rate, self.pos[i][1]])

>>>>>>> 5c5ca17b
        i += 1
        k += 1

        for state in selected_obstacle.prediction.trajectory.state_list:
            if state_variable_name == "x-position":
                y = state.__getattribute__("position")[1]
                o = state.__getattribute__("orientation")
<<<<<<< HEAD
                
                v_previous = v
                v = self.calc_velocity([self.pos[k-1][1], y], [self.pos[k][1], y])
                a = self.calc_acceleration(v_previous, v)
                # change value of obstacle_goal_x_position
                if (len(selected_obstacle.prediction.trajectory.state_list) + 1 == i and
                   self.pos[i][1]) == state.__getattribute__("position")[0]:
                    self.obstacle_toolbox_ui.obstacle_x_Goal_Position.setText(str(j[0]))

                self.xyova.append([self.pos[i][1], y, o, v, a])
            elif state_variable_name == "y-position":
                x = state.__getattribute__("position")[0]
                o = state.__getattribute__("orientation")

                v_previous = v
                v = self.calc_velocity([x, self.pos[k-1][1]], [x, self.pos[k][1]])
                a = self.calc_acceleration(v_previous, v)
                    #change value of obstacle_goal_y_position
                if (len(selected_obstacle.prediction.trajectory.state_list) == i + 1 and
                    self.pos[i][1]) == state.__getattribute__("position")[1]:
                    self.obstacle_toolbox_ui.obstacle_y_Goal_Position.setText(str(j[1]))
                a = state.__getattribute__("acceleration")
                self.xyova.append([x, self.pos[i][1], o, v, a])
=======
                try:
                    yaw_rate = state.__getattribute__("yaw_rate")
                except Exception:
                    yaw_rate = None
                try:
                    slip_angle = state.__getattribute__("slip_angle")
                except Exception:
                    slip_angle = None

                v_previous = v
                v = self.calc_velocity([self.pos[k-1][1], y], [self.pos[k][1], y])
                if a is not None:   # if accelaration is a part of the state
                    a = self.calc_acceleration(v_previous, v)

                self.xyova.append([self.pos[i][1], y, o, v, a, yaw_rate, slip_angle])

            elif state_variable_name == "y-position":
                x = state.__getattribute__("position")[0]
                o = state.__getattribute__("orientation")
                try:
                    yaw_rate = state.__getattribute__("yaw_rate")
                except:
                    yaw_rate = None
                try:
                    slip_angle = state.__getattribute__("slip_angle")
                except:
                    slip_angle = None

                v_previous = v
                v = self.calc_velocity([x, self.pos[k-1][1]], [x, self.pos[k][1]])
                if a is not None:
                    a = self.calc_acceleration(v_previous, v)
                   
                self.xyova.append([x, self.pos[i][1], o, v, a, yaw_rate, slip_angle])
>>>>>>> 5c5ca17b

            elif state_variable_name == "orientation":
                x = state.__getattribute__("position")[0]
                y = state.__getattribute__("position")[1]
                v = state.__getattribute__("velocity")
<<<<<<< HEAD
                a = state.__getattribute__("acceleration")
                self.xyova.append([x, y, self.pos[i][1], v, a])
=======
                try:
                    a = state.__getattribute__("acceleration")
                except Exception:
                    a = None
                try:
                    yaw_rate = state.__getattribute__("yaw_rate")
                except Exception:
                    yaw_rate = None
                try:
                    slip_angle = state.__getattribute__("slip_angle")
                except Exception:
                    slip_angle = None

                self.xyova.append([x, y, self.pos[i][1], v, a, yaw_rate, slip_angle])

            elif state_variable_name == "yaw_rate":
                x = state.__getattribute__("position")[0]
                y = state.__getattribute__("position")[1]
                v = state.__getattribute__("velocity")
                o = state.__getattribute__("orientation")
                try:
                    a = state.__getattribute__("acceleration")
                except Exception:
                    a = None
                try:
                    slip_angle = state.__getattribute__("slip_angle")
                except Exception:
                    slip_angle = None

                self.xyova.append([x, y, o, v, a, self.pos[i][1], slip_angle])

            elif state_variable_name == "slip_angle":
                x = state.__getattribute__("position")[0]
                y = state.__getattribute__("position")[1]
                v = state.__getattribute__("velocity")
                o = state.__getattribute__("orientation")
                try:
                    a = state.__getattribute__("acceleration")
                except Exception:
                    a = None
                try:
                    yaw_rate = state.__getattribute__("yaw_rate")
                except Exception:
                    slip_angle = None

                self.xyova.append([x, y, o, v, a, yaw_rate, self.pos[i][1]])
>>>>>>> 5c5ca17b
            i += 1
            if k < len(selected_obstacle.prediction.trajectory.state_list): 
                k += 1

    def calculate_pos(self):
<<<<<<< HEAD
        """calculates the self.pos array which is the array that
        contains the data that is displayed in the plot"""
=======
        """
        calculates the self.pos array which is the array that
        contains the data that is displayed in the plot
        """
>>>>>>> 5c5ca17b
        selected_obstacle = self.get_current_obstacle()
        state_variable_name = self.obstacle_toolbox_ui.obstacle_state_variable.currentText()
        self.pos.clear()
        t = 0
        if self.xyova:
            for i in self.xyova: 
                if state_variable_name == "x-position":
                    x = i[0]
                    self.pos.append([t,x])
                elif state_variable_name == "y-position":
                    y = i[1]
                    self.pos.append([t,y])
                elif state_variable_name == "orientation":
                    o = i[2]
                    self.pos.append([t,o])
<<<<<<< HEAD
=======
                elif state_variable_name == "yaw_rate":
                    yaw_rate = i[5]
                    self.pos.append([t,yaw_rate])
                elif state_variable_name == "slip_angle":
                    slip_angle = i[6]
                    self.pos.append([t,slip_angle])
>>>>>>> 5c5ca17b
                t += 1
        else:

            if state_variable_name == "x-position":
                x = selected_obstacle.initial_state.__getattribute__("position")[0]
                self.pos.append([t,x])
            elif state_variable_name == "y-position":
                y = selected_obstacle.initial_state.__getattribute__("position")[1]
                self.pos.append([t,y])
            elif state_variable_name == "orientation":
                o = selected_obstacle.initial_state.__getattribute__("orientation")
                self.pos.append([t,o])
<<<<<<< HEAD
=======
            elif state_variable_name == "yaw_rate":
                yaw_rate = selected_obstacle.initial_state.__getattribute__("yaw_rate")
                self.pos.append([t,yaw_rate])
            elif state_variable_name == "slip_angle":
                slip_angle = selected_obstacle.initial_state.__getattribute__("slip_angle")
                self.pos.append([t,slip_angle])
>>>>>>> 5c5ca17b

            for state in selected_obstacle.prediction.trajectory.state_list:
                t = state.__getattribute__("time_step")
                if state_variable_name == "x-position":
                    x = state.__getattribute__("position")[0]
                    self.pos.append([t,x])
                elif state_variable_name == "y-position":
                    y = state.__getattribute__("position")[1]
                    self.pos.append([t,y])
                elif state_variable_name == "orientation":
                    o = state.__getattribute__("orientation")
                    self.pos.append([t,o])
<<<<<<< HEAD
=======
                elif state_variable_name == "yaw_rate":
                    yaw_rate = state.__getattribute__("yaw_rate")
                    self.pos.append([t,yaw_rate])
                elif state_variable_name == "slip_angle":
                    slip_angle = state.__getattribute__("slip_angle")
                    self.pos.append([t,slip_angle])
>>>>>>> 5c5ca17b

    def on_xlim_change(self, event):
        self.xmin, self.xmax = event.get_xlim()
    
    def on_ylim_change(self, event):
        self.ymin, self.ymax = event.get_ylim()

    def selected_point(self, event):
<<<<<<< HEAD
        """get the time step of the where the point is located"""
=======
        """
        get the time step of the where the point is located
        :return: sel_point, the time step of the selected point
        """
>>>>>>> 5c5ca17b

        pos = []
        sel_point = None

        self.calculate_pos()

        # calculate nearest point from mouse click
        for i in range(0, len(self.pos)):
            # distance between cursor and points
            distance = math.dist(self.pos[i], [event.xdata, event.ydata])
            if i == 0:
                smallest_distance = distance
            if distance < 1 and distance <= smallest_distance: 
                smallest_distance = distance
                sel_point = self.pos[i]
        return sel_point
<<<<<<< HEAD
        
=======

>>>>>>> 5c5ca17b
    def plot_obstacle_state_profile(self):
        """
        Gets the values based on which profile is selected.
        If non updated changes, these values come from the xyova array,
        otherwise directly from the obstacle state_list
        """
        if self.obstacle_toolbox_ui.selected_obstacle.currentText() not in ["", "None"] and not self.update_ongoing:
            obstacle = self.get_current_obstacle()
            state_variable_name = self.obstacle_toolbox_ui.obstacle_state_variable.currentText()
            if state_variable_name == "x-position":
                if isinstance(obstacle, StaticObstacle):
                    profile = [obstacle.initial_state.__getattribute__("position")[0]]
                elif isinstance(obstacle, DynamicObstacle):
                    if self.xyova:
                        profile = [j[0] for j in self.xyova]
                    else:
                        profile = [obstacle.initial_state.__getattribute__("position")[0]]
                        profile += [state.__getattribute__("position")[0]
                                for state in obstacle.prediction.trajectory.state_list]
            elif state_variable_name == "y-position":
                if isinstance(obstacle, StaticObstacle):
                    profile = [obstacle.initial_state.__getattribute__("position")[1]]
                elif isinstance(obstacle, DynamicObstacle):
                    if self.xyova:
                        profile = [j[1] for j in self.xyova]
                    else:
                        profile = [obstacle.initial_state.__getattribute__("position")[1]]
                        profile += [state.__getattribute__("position")[1]
                                for state in obstacle.prediction.trajectory.state_list]

            elif (state_variable_name == "velocity" and isinstance(obstacle, DynamicObstacle)):
                if self.xyova:
                    profile = [j[3] for j in self.xyova]
                else:
                    profile = [obstacle.initial_state.__getattribute__("velocity")]
                    profile += [state.__getattribute__("velocity")
                            for state in obstacle.prediction.trajectory.state_list]

            elif (state_variable_name == "acceleration" and isinstance(obstacle, DynamicObstacle)):
                if self.xyova:
                    profile = [j[4] for j in self.xyova]
                else:
                    profile = [obstacle.initial_state.__getattribute__("acceleration")]
                    profile += [state.__getattribute__("acceleration")
                        for state in obstacle.prediction.trajectory.state_list]
<<<<<<< HEAD
            
            elif state_variable_name == "orientation":
                if isinstance(obstacle, StaticObstacle):
                    profile = [obstacle.initial_state.__getattribute__("orientation")]
                elif isinstance(obstacle, DynamicObstacle):
                    if self.xyova:
                        profile = [j[2] for j in self.xyova]
                    else:
                        profile = [obstacle.initial_state.__getattribute__("orientation")]
                        profile += [state.__getattribute__("orientation")
                                for state in obstacle.prediction.trajectory.state_list]
        
            if isinstance(obstacle, DynamicObstacle):
                if self.xyova:
                    time = [i for i in range(0, len(self.xyova))]
                else:
                    time = [obstacle.initial_state.time_step]
                    time += [state.time_step for state in obstacle.prediction.trajectory.state_list]
            else:
                time = [0]

=======

            elif (state_variable_name == "yaw_rate" and isinstance(obstacle, DynamicObstacle)):
                if self.xyova:
                    profile = [j[5] for j in self.xyova]
                else:
                    profile = [obstacle.initial_state.__getattribute__("yaw_rate")]
                    profile += [state.__getattribute__("yaw_rate")
                        for state in obstacle.prediction.trajectory.state_list]

            elif (state_variable_name == "slip_angle" and isinstance(obstacle, DynamicObstacle)):
                if self.xyova:
                    profile = [j[6] for j in self.xyova]
                else:
                    profile = [obstacle.initial_state.__getattribute__("slip_angle")]
                    profile += [state.__getattribute__("slip_angle")
                        for state in obstacle.prediction.trajectory.state_list]
            
            elif state_variable_name == "orientation":
                if isinstance(obstacle, StaticObstacle):
                    profile = [obstacle.initial_state.__getattribute__("orientation")]
                elif isinstance(obstacle, DynamicObstacle):
                    if self.xyova:
                        profile = [j[2] for j in self.xyova]
                    else:
                        profile = [obstacle.initial_state.__getattribute__("orientation")]
                        profile += [state.__getattribute__("orientation")
                                    for state in obstacle.prediction.trajectory.state_list]

            if isinstance(obstacle, DynamicObstacle):
                if self.xyova:
                    time = [i for i in range(0, len(self.xyova))]
                else:
                    time = [obstacle.initial_state.time_step]
                    time += [state.time_step for state in obstacle.prediction.trajectory.state_list]
            else:
                time = [0]

>>>>>>> 5c5ca17b
            self.xmin = None
            self.xmax = None 
            self.ymin = None 
            self.ymax = None
            self.draw_plot(time, profile)

    @staticmethod
    def resolve_y_label(state_variable_name: str) -> str:
        """
        Creates y-label of state variable.

        @param state_variable_name: State variable from commonroad-io.
        @return: State variable with unit for visualization.
        """
        if state_variable_name == "x-position":
            return "x-position [m]"
        elif state_variable_name == "y-position":
            return "y-position [m]"
        elif state_variable_name == "orientation":
            return "orientation [rad]"
        elif state_variable_name == "velocity":
            return "velocity [m/s]"
        elif state_variable_name == "acceleration":
            return "acceleration [m/s^2]"
        else:
            return ""

    def update_obstacle_information(self):
        """
        retrieves obstacle details to the gui when an obstacle is pressed or the id
        is selected in the obstacle toolbox
        """
        if self.obstacle_toolbox_ui.selected_obstacle.currentText() not in ["", "None"]:

            self.update_ongoing = True
            obstacle = self.get_current_obstacle()
            if isinstance(obstacle.obstacle_shape, Rectangle):

                if self.obstacle_toolbox_ui.obstacle_shape.currentText() != "Rectangle":
                    self.obstacle_toolbox_ui.obstacle_shape.setCurrentIndex(0)

                self.obstacle_toolbox_ui.obstacle_width.setText(str(obstacle.obstacle_shape.width))
                self.obstacle_toolbox_ui.obstacle_length.setText(str(obstacle.obstacle_shape.length))
                if isinstance(obstacle, StaticObstacle):
                    self.obstacle_toolbox_ui.obstacle_x_Position.setText(
                        str(obstacle.initial_state.__getattribute__("position")[0]))
                    self.obstacle_toolbox_ui.obstacle_y_Position.setText(
                        str(obstacle.initial_state.__getattribute__("position")[1]))
                    self.obstacle_toolbox_ui.obstacle_orientation.setText(
                        str(math.degrees(obstacle.initial_state.__getattribute__("orientation"))))
                else:
                    self.obstacle_toolbox_ui.obstacle_orientation.setText(
                        str(math.degrees(obstacle.obstacle_shape.__getattribute__("orientation"))))

            elif isinstance(obstacle.obstacle_shape, Circle):

                if self.obstacle_toolbox_ui.obstacle_shape.currentText() != "Circle":
                    self.obstacle_toolbox_ui.obstacle_shape.setCurrentIndex(1)

                self.obstacle_toolbox_ui.obstacle_radius.setText(str(obstacle.obstacle_shape.radius))
                if isinstance(obstacle, StaticObstacle):
                    self.obstacle_toolbox_ui.obstacle_x_Position.setText(
                        str(obstacle.initial_state.__getattribute__("position")[0]))
                    self.obstacle_toolbox_ui.obstacle_y_Position.setText(
                        str(obstacle.initial_state.__getattribute__("position")[1]))

            elif isinstance(obstacle.obstacle_shape, Polygon):
                if self.obstacle_toolbox_ui.obstacle_shape.currentText() != "Polygon":
                    self.obstacle_toolbox_ui.obstacle_shape.setCurrentIndex(2)

                    # because numpy array has weird formatting I want to get rid of
                temp = obstacle.obstacle_shape.vertices
                vertices = temp.tolist()

                # remove extra vertice(s) in toolbox
                if len(vertices) - 1 < self.obstacle_toolbox_ui.amount_vertices:
                    j = self.obstacle_toolbox_ui.amount_vertices - (len(vertices) - 1)
                    for i in range(j):
                        self.obstacle_toolbox_ui.remove_vertice(i)

                for i in range(len(vertices) - 1):
                    # adds another vertice if there are too few in the toolbox
                    if i >= self.obstacle_toolbox_ui.amount_vertices:
                        self.obstacle_toolbox_ui.add_vertice()

                    vertice_string_x = str(vertices[i][0])
                    vertice_string_y = str(vertices[i][1])
                    self.obstacle_toolbox_ui.vertices_x[i].setText(vertice_string_x)
                    self.obstacle_toolbox_ui.vertices_y[i].setText(vertice_string_y)
            
            if isinstance(obstacle, DynamicObstacle):

                if self.obstacle_toolbox_ui.obstacle_dyn_stat.currentText() != "Dynamic":
                    self.obstacle_toolbox_ui.obstacle_dyn_stat.setCurrentIndex(1)

<<<<<<< HEAD
                end_state = len(obstacle.prediction.trajectory.state_list) - 1

                self.obstacle_toolbox_ui.obstacle_x_Goal_Position.setText(str(
                    obstacle.state_at_time(end_state).__getattribute__("position")[0]))
                self.obstacle_toolbox_ui.obstacle_y_Goal_Position.setText(str(
                    obstacle.state_at_time(end_state).__getattribute__("position")[1]))
                self.obstacle_toolbox_ui.obstacle_velocity.setText(str(
                    obstacle.state_at_time(end_state).__getattribute__("velocity")))
=======
>>>>>>> 5c5ca17b
            elif self.obstacle_toolbox_ui.obstacle_dyn_stat.currentText() != "Static":
                self.obstacle_toolbox_ui.obstacle_dyn_stat.setCurrentIndex(0)

            self.obstacle_toolbox_ui.obstacle_type.setCurrentText(obstacle.obstacle_type.value)
            self.obstacle_toolbox_ui.obstacle_state_variable.clear()
            state_variables = [var for var in obstacle.initial_state.attributes if var not in ["position", "time_step"]]

            if "position" in obstacle.initial_state.attributes:
                state_variables += ["x-position", "y-position"]

            self.obstacle_toolbox_ui.obstacle_state_variable.addItems(state_variables)
            self.update_ongoing = False
            # clear xyo if switch to another obstacle
            self.xyova.clear()
            self.plot_obstacle_state_profile()

        # if set to "None": clear QLineEdits
        else:
            self.clear_obstacle_fields()
            self.obstacle_toolbox_ui.obstacle_state_variable.clear()
            self.obstacle_toolbox_ui.figure.clear()
            self.obstacle_toolbox_ui.canvas.draw()

    def clear_obstacle_fields(self):
        """
        clears the obstacle QLineEdits
        """
        if self.obstacle_toolbox_ui.obstacle_shape.currentText() == "Circle":
            self.obstacle_toolbox_ui.obstacle_radius.setText("")

        elif self.obstacle_toolbox_ui.obstacle_shape.currentText() == "Rectangle":
            self.obstacle_toolbox_ui.obstacle_width.setText("")
            self.obstacle_toolbox_ui.obstacle_length.setText("")
            self.obstacle_toolbox_ui.obstacle_orientation.setText("")

        elif self.obstacle_toolbox_ui.obstacle_shape.currentText() == "Polygon":
            for i in range(self.obstacle_toolbox_ui.amount_vertices):
                self.obstacle_toolbox_ui.vertices_x[i].setText("")
                self.obstacle_toolbox_ui.vertices_y[i].setText("")
        if (self.obstacle_toolbox_ui.obstacle_dyn_stat.currentText() == "Static" and
        self.obstacle_toolbox_ui.obstacle_shape.currentText() != "Polygon"):
            self.obstacle_toolbox_ui.obstacle_x_Position.setText("")
            self.obstacle_toolbox_ui.obstacle_y_Position.setText("")

        if self.obstacle_toolbox_ui.obstacle_dyn_stat.currentText() == "Dynamic":
            self.obstacle_toolbox_ui.obstacle_x_Goal_Position.setText("")
            self.obstacle_toolbox_ui.obstacle_y_Goal_Position.setText("")
            self.obstacle_toolbox_ui.obstacle_velocity.setText("")

    def start_sumo_simulation(self):
        num_time_steps = self.obstacle_toolbox_ui.sumo_simulation_length.value()
        self.sumo_simulation.set_simulation_length(num_time_steps)
        self.sumo_simulation.simulate()
        self.callback(self.sumo_simulation.simulated_scenario.value)

    def remove_obstacle(self):
        """
        Removes the selected obstacle from the scenario.
        """
        if self.obstacle_toolbox_ui.selected_obstacle.currentText() not in ["", "None"]:
            try:
                selected_obstacle = self.get_current_obstacle()
<<<<<<< HEAD
                obstacle_id = self.get_current_obstacle_id()
                self.canvas.remove_obstacle(obstacle_id)
=======
>>>>>>> 5c5ca17b
                self.current_scenario.remove_obstacle(selected_obstacle)
                self.callback(self.current_scenario)
                self.amount_obstacles -=1
            except Exception as e:
                self.text_browser.append("Error when removing obstacle")

<<<<<<< HEAD
    def draw_plot(self, time, profile, xmin = None, xmax = None, ymin = None, ymax =None):
        """draws the state plot in the obstacle toolbox"""
=======
    def draw_plot(self, time, profile, xmin: float = None,
                  xmax: float = None, ymin: float = None, ymax: float = None):
        """
        draws the state plot in the obstacle toolbox
        :param time: time steps
        :param profile: the profile to be drawn, eg orientation
        :param xmin: x lower bound to be drawn
        :param xmax: x upper bound to be drawn
        :param ymin: y lower bound to be drawn
        :param: ymax: y upper bound to be drawn
        """
>>>>>>> 5c5ca17b
        state_variable_name = self.obstacle_toolbox_ui.obstacle_state_variable.currentText()
        # clear previous profile
        self.obstacle_toolbox_ui.figure.clear()
        # create an axis
        ax = self.obstacle_toolbox_ui.figure.add_subplot(111)
<<<<<<< HEAD
        
=======

>>>>>>> 5c5ca17b
        # plot data
        ax.plot(time, profile, '.-', markersize=4)
        ax.yaxis.set_major_formatter(mpl.ticker.StrMethodFormatter('{x:,.1f}'))
        ax.set_xlabel("time [s]")
        ax.set_ylabel(self.resolve_y_label(state_variable_name))
        self.obstacle_toolbox_ui.figure.tight_layout()

        # to get reasonable limits. If the difference is very small: it will be difficult to make changes
        ax.set_ylim([min(profile)-0.5, max(profile)+0.5])
        # if zoomed in the new plot should be drawn with previous x and y limits
        # (so it doesnt zoom out on mouse event if zoomed in)
        if (self.xmin and self.xmax and self.ymin and self.ymax):
            ax.set_xlim([self.xmin, self.xmax])
            ax.set_ylim([self.ymin, self.ymax])
        # refresh canvas
        self.obstacle_toolbox_ui.canvas.draw()
        ax.callbacks.connect('xlim_changed', self.on_xlim_change)
        ax.callbacks.connect('ylim_changed', self.on_ylim_change)<|MERGE_RESOLUTION|>--- conflicted
+++ resolved
@@ -16,30 +16,13 @@
 
 from crdesigner.ui.gui.mwindow.animated_viewer_wrapper.gui_sumo_simulation import SUMO_AVAILABLE
 from crdesigner.ui.gui.mwindow.animated_viewer_wrapper.commonroad_viewer.dynamic_canvas import DynamicCanvas
-#from crdesigner.ui.gui.mwindow.mwindow import MWindowWrapper
 
 if SUMO_AVAILABLE:
     from crdesigner.ui.gui.mwindow.animated_viewer_wrapper.gui_sumo_simulation import SUMOSimulation
 
 from crdesigner.ui.gui.mwindow.toolboxes.obstacle_toolbox.obstacle_toolbox_ui import ObstacleToolboxUI
 
-<<<<<<< HEAD
-from typing import Union
 from commonroad.prediction.prediction import Prediction, Occupancy, SetBasedPrediction, TrajectoryPrediction
-from commonroad.planning.planning_problem import PlanningProblem
-from commonroad.planning.goal import GoalRegion
-from commonroad.common.util import Interval, AngleInterval
-
-# try importing RoutePlanner
-try:
-    from commonroad_route_planner.route_planner import RoutePlanner
-    ROUTE_PLANNER = True
-except ImportError:
-    logging.warning("Cannot import RoutePlanner")
-    ROUTE_PLANNER = False
-=======
-from commonroad.prediction.prediction import Prediction, Occupancy, SetBasedPrediction, TrajectoryPrediction
->>>>>>> 5c5ca17b
 
 
 class ObstacleToolbox(QDockWidget):
@@ -56,20 +39,14 @@
         self.update_ongoing = False
         self.init_canvas()
         self.amount_obstacles = 0
-<<<<<<< HEAD
         self.canvas = DynamicCanvas()
-        #self.viewer = AnimatedViewer(parent, self.callback)
-=======
->>>>>>> 5c5ca17b
+        self.obstacle_color = None
 
         # for profile visualisation
         self.sel_point = None
         self.xyova = []
         self.pos = []
-<<<<<<< HEAD
-=======
         self.temp_obstacle = None
->>>>>>> 5c5ca17b
 
         if SUMO_AVAILABLE:
             self.sumo_simulation = SUMOSimulation(tmp_folder=tmp_folder)
@@ -77,12 +54,9 @@
             self.sumo_simulation = None
 
     def init_canvas(self):
-<<<<<<< HEAD
-=======
         """
         so profile visualization canvas can handle events
         """
->>>>>>> 5c5ca17b
         self.obstacle_toolbox_ui.canvas.mpl_connect('button_press_event', self.on_button_press)
         self.obstacle_toolbox_ui.canvas.mpl_connect('button_release_event', self.on_button_release)
         self.obstacle_toolbox_ui.canvas.mpl_connect('motion_notify_event', self.on_mouse_move)
@@ -113,11 +87,10 @@
         self.obstacle_toolbox_ui.button_remove_obstacle.clicked.connect(lambda: self.remove_obstacle())
 
         self.obstacle_toolbox_ui.button_add_static_obstacle.clicked.connect(lambda: self.add_obstacle())
-<<<<<<< HEAD
-        
+
         self.obstacle_toolbox_ui.obstacle_shape.currentTextChanged.connect(
             lambda: self.obstacle_toolbox_ui.toggle_sections())
-        
+
         self.obstacle_toolbox_ui.obstacle_dyn_stat.currentTextChanged.connect(
             lambda: self.obstacle_toolbox_ui.toggle_dynamic_static())
 
@@ -126,14 +99,6 @@
 
         self.obstacle_toolbox_ui.default_color.stateChanged.connect(
             lambda: self.obstacle_toolbox_ui.set_default_color())
-=======
-
-        self.obstacle_toolbox_ui.obstacle_shape.currentTextChanged.connect(
-            lambda: self.obstacle_toolbox_ui.toggle_sections())
-
-        self.obstacle_toolbox_ui.obstacle_dyn_stat.currentTextChanged.connect(
-            lambda: self.obstacle_toolbox_ui.toggle_dynamic_static())
->>>>>>> 5c5ca17b
 
         if SUMO_AVAILABLE:
             self.obstacle_toolbox_ui.button_start_simulation.clicked.connect(lambda: self.start_sumo_simulation())
@@ -190,23 +155,6 @@
                 ),
 
                 initial_state=State(**{'position': np.array([
-<<<<<<< HEAD
-                    0,
-                    0
-                ]),
-                'orientation': 0, 
-                'time_step': 1
-                })
-            )
-        #set_static_obstacle_color("g")
-        if self.obstacle_toolbox_ui.default_color.isChecked():
-            self.canvas.set_static_obstacle_color(static_obstacle.obstacle_id)
-        else:
-            self.canvas.set_static_obstacle_color(static_obstacle.obstacle_id, 
-                                                    self.obstacle_toolbox_ui.obstacle_color.name())
-
-        self.current_scenario.add_objects(static_obstacle)         
-=======
                                         0,
                                         0
                                     ]),
@@ -214,218 +162,20 @@
                                     'time_step': 1
                                     })
             )
+            
+        if self.obstacle_toolbox_ui.default_color.isChecked():
+            self.canvas.set_static_obstacle_color(static_obstacle.obstacle_id)
+        else:
+            if self.obstacle_color is not None and not self.obstacle_toolbox_ui.change_color:
+                self.canvas.set_static_obstacle_color(static_obstacle.obstacle_id, 
+                                                    self.obstacle_color)
+            else:
+                self.canvas.set_static_obstacle_color(static_obstacle.obstacle_id, 
+                                                        self.obstacle_toolbox_ui.obstacle_color.name())
+        self.obstacle_color = None
+
         self.current_scenario.add_objects(static_obstacle)
->>>>>>> 5c5ca17b
         self.callback(self.current_scenario)
-        #self.canvas.draw_scenario(self.current_scenario)
-        #self.canvas.draw_obstacle(static_obstacle)
-        
-    def dynamic_obstacle_details(self, obstacle_id):
-        """creates dynamic obstacles"""
-        #test code maybe change later
-        if self.obstacle_toolbox_ui.obstacle_shape.currentText() == "Rectangle":
-            dynamic_obstacle = DynamicObstacle(
-                obstacle_id = obstacle_id,
-
-                obstacle_type = ObstacleType(self.obstacle_toolbox_ui.obstacle_type.currentText()),
-                obstacle_shape = Rectangle(
-                    length = float(self.obstacle_toolbox_ui.obstacle_length.text()),
-                    width = float(self.obstacle_toolbox_ui.obstacle_width.text()) 
-                ),
-
-                initial_state = State(**{'position': np.array([
-                    float(self.obstacle_toolbox_ui.obstacle_x_Position.text()),
-                    float(self.obstacle_toolbox_ui.obstacle_y_Position.text())
-                ]),
-                'orientation': math.radians(float(self.obstacle_toolbox_ui.obstacle_orientation.text())),
-                'velocity': float(self.obstacle_toolbox_ui.obstacle_velocity.text()),
-                'acceleration': 0,
-                'time_step': 0
-                }),
-                prediction = TrajectoryPrediction(
-                    shape = Rectangle(float(self.obstacle_toolbox_ui.obstacle_length.text()), width = float(self.obstacle_toolbox_ui.obstacle_width.text())),
-                    trajectory = Trajectory(
-                        initial_time_step = 1,
-                        state_list = self.initial_trajectory()
-                    )
-                )
-            )
-
-        elif self.obstacle_toolbox_ui.obstacle_shape.currentText() == "Circle":
-            dynamic_obstacle = DynamicObstacle(
-                obstacle_id = obstacle_id,
-
-                obstacle_type = ObstacleType(self.obstacle_toolbox_ui.obstacle_type.currentText()),
-                obstacle_shape = Circle(
-                    radius = float(self.obstacle_toolbox_ui.obstacle_radius.text())
-                ),
-
-                initial_state = State(**{'position': np.array([
-                    float(self.obstacle_toolbox_ui.obstacle_x_Position.text()),
-                    float(self.obstacle_toolbox_ui.obstacle_y_Position.text())
-                ]),
-                    'orientation': 0,
-                    'time_step': 0,
-                    'velocity': float(self.obstacle_toolbox_ui.obstacle_velocity.text()),
-                    'acceleration': 0
-                }),
-                prediction=TrajectoryPrediction(
-                    shape=Circle(float(self.obstacle_toolbox_ui.obstacle_radius.text())),
-                    trajectory=Trajectory(
-                        initial_time_step=1,
-                        state_list=self.initial_trajectory()
-                    )
-                )
-            )
-        
-        elif self.obstacle_toolbox_ui.obstacle_shape.currentText() == "Polygon":
-            dynamic_obstacle = DynamicObstacle(
-                obstacle_id = obstacle_id,
-
-                obstacle_type = ObstacleType(self.obstacle_toolbox_ui.obstacle_type.currentText()),
-                obstacle_shape = Polygon(
-                    
-                    vertices = self.polygon_array()
-                ),
-
-                initial_state = State(**{'position': np.array([
-                    0,
-                    0
-                ]),
-                    'orientation': 0,
-                    'time_step': 0
-                }),
-                prediction=TrajectoryPrediction(
-                    shape=Polygon(vertices=self.polygon_array()),
-                    trajectory=Trajectory(
-                        initial_time_step=1,
-                        state_list=self.initial_trajectory()
-                    )
-                )
-
-            )
-        if self.obstacle_toolbox_ui.default_color.isChecked():
-            self.canvas.set_dynamic_obstacle_color(dynamic_obstacle.obstacle_id)
-        else:
-            self.canvas.set_dynamic_obstacle_color(dynamic_obstacle.obstacle_id,
-                                                    self.obstacle_toolbox_ui.obstacle_color.name())
-        self.current_scenario.add_objects(dynamic_obstacle)       
-        self.callback(self.current_scenario)
-
-    def initial_trajectory(self):
-        #don't know how to get position for polygon
-        if self.obstacle_toolbox_ui.obstacle_shape.currentText() != "Polygon":
-            initial_position_x = float(self.obstacle_toolbox_ui.obstacle_x_Position.text()) 
-            initial_position_y = float(self.obstacle_toolbox_ui.obstacle_y_Position.text())
-        else:
-            initial_position_x = 0
-            initial_position_y = 0
-
-        goal_position_x = float(self.obstacle_toolbox_ui.obstacle_x_Goal_Position.text())
-        goal_position_y = float(self.obstacle_toolbox_ui.obstacle_y_Goal_Position.text())
-        goal_orientation = 0 #will be set by routeplanner
-
-        velocity = float(self.obstacle_toolbox_ui.obstacle_velocity.text())
-        acceleration = 0
-        state_list = []
-        finished = False
-
-        #if updating positions in profile visualisation
-        if self.xyova:
-            for j in range(1, len(self.xyova)):
-                new_position = np.array([self.xyova[j][0], self.xyova[j][1]])
-                new_state = State(**{'position': new_position, 'velocity': self.xyova[j][3],
-                'acceleration': self.xyova[j][4], 'orientation': self.xyova[j][2], 'time_step': j})
-                state_list.append(new_state)
-                
-            return state_list
-
-        if self.obstacle_toolbox_ui.obstacle_shape.currentText() == "Rectangle":
-            orientation = math.radians(float(self.obstacle_toolbox_ui.obstacle_orientation.text()))
-        else:
-            orientation = 0
-
-        initial_state = State(**{'position': np.array([
-                    initial_position_x,
-                    initial_position_y
-                ]),
-                'orientation': orientation,
-                'time_step': 1,
-                'yaw_rate': 0,
-                'velocity': velocity,
-                'slip_angle': 0,
-                'acceleration': acceleration
-                })
-        if self.obstacle_toolbox_ui.obstacle_shape.currentText() == "Rectangle":
-            goal_state = [State(**{'position': Rectangle(float(self.obstacle_toolbox_ui.obstacle_length.text()), 
-                width = float(self.obstacle_toolbox_ui.obstacle_width.text()), center=np.array([goal_position_x, goal_position_y]), orientation=goal_orientation),
-                    'orientation': AngleInterval(-3,3),
-                    'time_step': Interval(25, 30),
-                    })]
-        elif self.obstacle_toolbox_ui.obstacle_shape.currentText() == "Circle":
-            goal_state = [State(**{'position': Circle(float(self.obstacle_toolbox_ui.obstacle_radius.text()),
-                                                      center=np.array([goal_position_x, goal_position_y])),
-                                   'orientation': AngleInterval(-3, 3),
-                                   'time_step': Interval(25, 30)})]
-
-        # NOTE the polygon doesnt really work, there is no center property, how specify goal state?
-        elif self.obstacle_toolbox_ui.obstacle_shape.currentText() == "Polygon":
-            goal_state = [State(**{'position': self.polygon_array(),
-                                'orientation': AngleInterval(-3, 3),
-                                   'time_step': Interval(25, 30)})]
-            self.text_browser.append("Warning: Polygons as dynamic obstacles are not currently supported")
-
-        goal_region = GoalRegion(goal_state)
-        planning_problem = PlanningProblem(self.amount_obstacles+1, initial_state, goal_region)
-        if ROUTE_PLANNER:
-            route_planner = RoutePlanner(self.current_scenario, planning_problem,
-                                         backend=RoutePlanner.Backend.NETWORKX_REVERSED,
-                                         allow_diagonal=True, reach_goal_state=True)
-        else:
-            text_browser.append("RoutePlanner is needed for adding dynamic obstacles")
-            return
-
-        candidate_holder = route_planner.plan_routes()
-        # retrieve all routes
-        list_routes, num_route_candidates = candidate_holder.retrieve_all_routes()
-        print(f"Number of route candidates: {num_route_candidates}")
-        # retrieve first route
-        route = candidate_holder.retrieve_first_route()
-        # resample polyline so we get the right velocity
-        trajectory = resample_polyline_with_distance(route.reference_path, velocity * self.current_scenario.dt)
-
-        j = 0
-        # route always start at the beginning of the lanelet
-        # if start before start position, remove these coordinates from the trajectory
-        for i in trajectory:
-            remaining_length = math.dist((i[0], i[1]), (initial_position_x, initial_position_y))
-            if remaining_length < self.current_scenario.dt * velocity:
-                break
-            j += 1
-
-        for i in range(0, j+1):
-            trajectory = np.delete(trajectory, 0, 0)
-
-        j = 0
-        for i in trajectory:
-            # so we dont pass our desired goal position
-            remaining_length = math.dist((i[0], i[1]), (goal_position_x, goal_position_y))
-            if remaining_length < self.current_scenario.dt * velocity:
-                i = [goal_position_x, goal_position_y]
-                new_position = np.array([goal_position_x, goal_position_y])
-                velocity = self.calc_velocity([trajectory[j-1][0], trajectory[j-1][1]], [goal_position_x, goal_position_y])
-                finished = True
-            else:
-                new_position = np.array([i[0], i[1]])
-            new_state = State(**{'position': new_position, 'orientation': route.path_orientation[j], 
-            'velocity': velocity, 'acceleration': acceleration, 'time_step': j+1})
-            state_list.append(new_state)
-            j += 1
-            if finished:
-                # self.trajectory_old = trajectory #for changing speed on an interval
-                break
-
-        return state_list
 
     def dynamic_obstacle_details(self, obstacle_id: int):
         """
@@ -522,6 +272,18 @@
                 )
 
             )
+
+        if self.obstacle_toolbox_ui.default_color.isChecked():
+            self.canvas.set_dynamic_obstacle_color(dynamic_obstacle.obstacle_id)
+        else:
+            if self.obstacle_color is not None and not self.obstacle_toolbox_ui.change_color:
+                self.canvas.set_dynamic_obstacle_color(dynamic_obstacle.obstacle_id,
+                                                    self.obstacle_color)
+            else:
+                self.canvas.set_dynamic_obstacle_color(dynamic_obstacle.obstacle_id,
+                                                    self.obstacle_toolbox_ui.obstacle_color.name())
+        self.obstacle_color = None
+
         self.current_scenario.add_objects(dynamic_obstacle)
         self.callback(self.current_scenario)
 
@@ -591,28 +353,14 @@
 
         vertices = np.asarray(vertices)
         return vertices
-<<<<<<< HEAD
-    
+
     def get_current_obstacle(self):
-        """returns current selected obstacle"""
+        """
+        :return: current selected obstacle
+        """
         obstacle_id = self.get_current_obstacle_id()
         selected_obstacle = self.current_scenario.obstacle_by_id(obstacle_id)
         return selected_obstacle
-    
-    def get_current_obstacle_id(self):
-        return int(self.obstacle_toolbox_ui.selected_obstacle.currentText())
-
-    def add_obstacle(self):
-        """creates a static or dynamic obstacle"""
-=======
-
-    def get_current_obstacle(self):
-        """
-        :return: current selected obstacle
-        """
-        obstacle_id = self.get_current_obstacle_id()
-        selected_obstacle = self.current_scenario.obstacle_by_id(obstacle_id)
-        return selected_obstacle
 
     def get_current_obstacle_id(self):
         """
@@ -625,7 +373,6 @@
         generates an object_id (id for obstacle) and then calls function
         to create a static or dynamic obstacle
         """
->>>>>>> 5c5ca17b
         obstacle_id = self.current_scenario.generate_object_id()
         self.amount_obstacles = self.current_scenario.generate_object_id()
 
@@ -635,51 +382,29 @@
             except Exception as e:
                 self.text_browser.append("Error when adding dynamic obstacle")
         elif self.obstacle_toolbox_ui.obstacle_dyn_stat.currentText() == "Static":
-<<<<<<< HEAD
-            #try:
+            try:
                 self.static_obstacle_details(obstacle_id)
-            #except Exception as e:
-             #   self.text_browser.append("Error when adding static obstacle")
-    
+            except Exception as e:
+                self.text_browser.append("Error when adding static obstacle")
+
     def update_obstacle(self):
-        """updates obstacle by deleting it and then adding it again with same id"""
-        
+        """
+        updates obstacle by deleting it and then adding it again with same id
+        """
+
         selected_obstacle = self.get_current_obstacle()
         obstacle_id = self.get_current_obstacle_id()
+        self.temp_obstacle = selected_obstacle
 
         if selected_obstacle:
             self.canvas.remove_obstacle(obstacle_id)
             self.current_scenario.remove_obstacle(selected_obstacle)
 
         if self.obstacle_toolbox_ui.obstacle_dyn_stat.currentText() == "Static":
-            #try:
-                self.static_obstacle_details(obstacle_id)
-            #except Exception as e:
-             #   self.text_browser.append("Error when updating static obstacle")
-=======
-            try:
-                self.static_obstacle_details(obstacle_id)
-            except Exception as e:
-                self.text_browser.append("Error when adding static obstacle")
-
-    def update_obstacle(self):
-        """
-        updates obstacle by deleting it and then adding it again with same id
-        """
-
-        selected_obstacle = self.get_current_obstacle()
-        obstacle_id = self.get_current_obstacle_id()
-        self.temp_obstacle = selected_obstacle
-
-        if selected_obstacle:
-            self.current_scenario.remove_obstacle(selected_obstacle)
-
-        if self.obstacle_toolbox_ui.obstacle_dyn_stat.currentText() == "Static":
             try:
                 self.static_obstacle_details(obstacle_id)
             except Exception as e:
                 self.text_browser.append("Error when updating static obstacle")
->>>>>>> 5c5ca17b
 
         elif self.obstacle_toolbox_ui.obstacle_dyn_stat.currentText() == "Dynamic":
             try:
@@ -687,36 +412,22 @@
                 self.xyova.clear()
             except Exception as e:
                 self.text_browser.append("Error when updating dynamic obstacle")
-<<<<<<< HEAD
-        
-=======
 
         self.temp_obstacle = None
->>>>>>> 5c5ca17b
 
     def initialize_toolbox(self):
         self.initialize_obstacle_information()
 
-<<<<<<< HEAD
-    def calc_velocity(self, point1, point2):
-        """calculates velocity based on two points"""
+    def calc_velocity(self, point1: float, point2: float):
+        """
+        calculates velocity based on two points
+        :return: velocity between two points
+        """
         distance = math.dist(point1, point2)
         velocity = distance / self.current_scenario.dt
         return velocity
-    
-    def calc_acceleration(self, velocity1, velocity2):
-=======
-    def calc_velocity(self, point1: float, point2: float):
-        """
-        calculates velocity based on two points
-        :return: velocity between two points
-        """
-        distance = math.dist(point1, point2)
-        velocity = distance / self.current_scenario.dt
-        return velocity
 
     def calc_acceleration(self, velocity1: float, velocity2: float):
->>>>>>> 5c5ca17b
         """calculates acceleration based on the velocity at 2 points"""
         delta_v = velocity2 - velocity1
         acceleration = delta_v / self.current_scenario.dt
@@ -734,13 +445,9 @@
         self.obstacle_toolbox_ui.selected_obstacle.setCurrentIndex(0)
 
     def delete_point(self):
-<<<<<<< HEAD
-        """ deletes right clicked point """
-=======
         """
         deletes right-clicked point
          """
->>>>>>> 5c5ca17b
         time = []
         profile = []
         state_variable_name = self.obstacle_toolbox_ui.obstacle_state_variable.currentText()
@@ -749,11 +456,7 @@
             if not self.xyova:
                 self.calculate_xyova()
             self.xyova.pop(self.sel_point[0])
-<<<<<<< HEAD
-            # removes point at specified timestep
-=======
             # removes point at specified timestamp
->>>>>>> 5c5ca17b
             self.pos.pop(self.sel_point[0])
 
             for i in self.pos:
@@ -761,23 +464,6 @@
                 profile.append(i[1])
 
         self.draw_plot(time, profile, self.xmin, self.xmax, self.ymin, self.ymax)
-<<<<<<< HEAD
-        if state_variable_name == "x-position":
-            self.obstacle_toolbox_ui.obstacle_x_Position.setText(str(self.pos[0][1]))
-            self.obstacle_toolbox_ui.obstacle_x_Goal_Position.setText(str(self.pos[-1][1]))
-        
-        elif state_variable_name == "y-position":
-            self.obstacle_toolbox_ui.obstacle_y_Position.setText(str(self.pos[0][1]))
-            self.obstacle_toolbox_ui.obstacle_y_Goal_Position.setText(str(self.pos[-1][1]))
-
-        elif state_variable_name == "orientation":
-            self.obstacle_toolbox_ui.obstacle_orientation.setText(str(self.pos[0][1]))
-
-        self.sel_point = None
-    
-    def on_button_press(self, event):
-        """"when left or right mouse button is pressed"""
-=======
 
         self.sel_point = None
 
@@ -785,7 +471,6 @@
         """"
         when left or right mouse button is pressed
         """
->>>>>>> 5c5ca17b
         if event.inaxes is None:
             return
         if self.obstacle_toolbox_ui.selected_obstacle.currentText() == "None":
@@ -805,11 +490,6 @@
             return
         if event.button == 3:
             self.delete_point()
-<<<<<<< HEAD
-    
-    def on_button_release(self, event):
-        """Updates obstacle when left mouse button is released"""
-=======
 
     def on_button_release(self, event):
         """
@@ -817,7 +497,6 @@
         if xyova already exists: save changed values to that array
         otherwise create the array and store changes
         """
->>>>>>> 5c5ca17b
         if event.button != 1:
             return
         if self.sel_point is None:
@@ -842,32 +521,10 @@
             for j in self.xyova:
                 if state_variable_name == "x-position":
                     j[0] = self.pos[i][1]
-<<<<<<< HEAD
-                    # change value of obstacle_goal_x_position
-                    if j[0] == self.xyova[-1][0]:
-                        self.obstacle_toolbox_ui.obstacle_x_Goal_Position.setText(str(j[0]))
-                    elif j[0] == self.xyova[0][0]:
-                        self.obstacle_toolbox_ui.obstacle_x_Position.setText(str(j[0]))
-=======
->>>>>>> 5c5ca17b
                     # change velocity based on changes in x-position
                     self.xyova[k][3] = self.calc_velocity([self.pos[k-1][1], self.xyova[k-1][1]],
                                                           [self.pos[k][1], self.xyova[k][1]])
                     # change acceleration based on changes in velocity
-<<<<<<< HEAD
-                    self.xyova[k][4] = self.calc_acceleration(self.xyova[k-1][3], self.xyova[k][3])
-                elif state_variable_name == "y-position":
-                    j[1] = self.pos[i][1]
-                    # change value of obstacle_goal_y_position
-                    if j[1] == self.xyova[-1][1]:
-                        self.obstacle_toolbox_ui.obstacle_y_Goal_Position.setText(str(j[1]))
-                    elif j[1] == self.xyova[0][1]:
-                        self.obstacle_toolbox_ui.obstacle_y_Position.setText(str(j[1]))
-
-                    self.xyova[k][3] = self.calc_velocity([self.xyova[k-1][0], self.pos[k-1][1]], 
-                        [self.xyova[k][0], self.pos[k][1]])
-                    self.xyova[k][4] = self.calc_acceleration(self.xyova[k-1][3], self.xyova[k][3])
-=======
                     if self.xyova[i][4] is not None:
                         self.xyova[k][4] = self.calc_acceleration(self.xyova[k-1][3], self.xyova[k][3])
                 elif state_variable_name == "y-position":
@@ -877,7 +534,6 @@
                                                           [self.xyova[k][0], self.pos[k][1]])
                     if self.xyova[i][4] is not None:
                         self.xyova[k][4] = self.calc_acceleration(self.xyova[k-1][3], self.xyova[k][3])
->>>>>>> 5c5ca17b
 
                 elif state_variable_name == "orientation":
                     j[2] = self.pos[i][1]
@@ -887,26 +543,15 @@
                     j[3] = self.pos[i][1]
                 elif state_variable_name == "acceleration":
                     j[4] = self.pos[i][1]
-<<<<<<< HEAD
-=======
                 elif state_variable_name == "yaw_rate":
                     j[5] = self.pos[i][1]
                 elif state_variable_name == "slip_angle":
                     j[6] = self.pos[i][1]
->>>>>>> 5c5ca17b
                 i += 1
                 if k < len(self.xyova) - 1:
                     k += 1
         else:
             self.calculate_xyova()
-<<<<<<< HEAD
-        
-        self.sel_point = None
-    
-    def on_mouse_move(self, event):
-        """update position of selected point by moving mouse
-            and holding down left mouse button"""
-=======
 
         self.sel_point = None
 
@@ -915,7 +560,6 @@
         update position of selected point by moving mouse
         and holding down left mouse button
         """
->>>>>>> 5c5ca17b
         if self.sel_point is None:
             return
         if event.button != 1:
@@ -935,19 +579,11 @@
         state_variable_name = self.obstacle_toolbox_ui.obstacle_state_variable.currentText()
         time = []
         profile = []
-<<<<<<< HEAD
-    
+
         self.calculate_pos()
         self.sel_point[1] = event.ydata
         self.pos[self.sel_point[0]][1] = self.sel_point[1]
-    
-=======
-
-        self.calculate_pos()
-        self.sel_point[1] = event.ydata
-        self.pos[self.sel_point[0]][1] = self.sel_point[1]
-
->>>>>>> 5c5ca17b
+
         for i in self.pos:
             time.append(i[0])
             profile.append(i[1])
@@ -955,15 +591,11 @@
         self.draw_plot(time, profile, self.xmin, self.xmax, self.ymin, self.ymax)
 
     def calculate_xyova(self):
-<<<<<<< HEAD
-        """calculate xyova array which keeps track of not updated changes"""
-=======
         """
         calculate xyova array which keeps track of not updated changes
         Eg, if change orientation by dragging the points, those changes
         are stored in this array
         """
->>>>>>> 5c5ca17b
         selected_obstacle = self.get_current_obstacle()
         state_variable_name = self.obstacle_toolbox_ui.obstacle_state_variable.currentText()
         i = 0
@@ -972,13 +604,6 @@
         if state_variable_name == "x-position":
             y = selected_obstacle.initial_state.__getattribute__("position")[1]
             o = selected_obstacle.initial_state.__getattribute__("orientation")
-<<<<<<< HEAD
-
-            a = selected_obstacle.initial_state.__getattribute__("acceleration")
-            v = self.calc_velocity([self.pos[k-1][1], y], [self.pos[k][1], y])
-            self.xyova.append([self.pos[i][1], y, o, v, a])
-            self.obstacle_toolbox_ui.obstacle_x_Position.setText(str(self.pos[i][1]))
-=======
             try:
                 a = selected_obstacle.initial_state.__getattribute__("acceleration")
             except Exception:
@@ -994,18 +619,10 @@
 
             v = self.calc_velocity([self.pos[k-1][1], y], [self.pos[k][1], y])
             self.xyova.append([self.pos[i][1], y, o, v, a, yaw_rate, slip_angle])
->>>>>>> 5c5ca17b
 
         elif state_variable_name == "y-position":
             x = selected_obstacle.initial_state.__getattribute__("position")[0]
             o = selected_obstacle.initial_state.__getattribute__("orientation")
-<<<<<<< HEAD
-
-            a = selected_obstacle.initial_state.__getattribute__("acceleration")
-            v = self.calc_velocity([x, self.pos[k-1][1]], [x, self.pos[k][1]])
-            self.xyova.append([x, self.pos[i][1], o, v, a])
-            self.obstacle_toolbox_ui.obstacle_y_Position.setText(str(self.pos[i][1]))
-=======
             try:
                 a = selected_obstacle.initial_state.__getattribute__("acceleration")
             except Exception:
@@ -1021,17 +638,11 @@
 
             v = self.calc_velocity([x, self.pos[k-1][1]], [x, self.pos[k][1]])
             self.xyova.append([x, self.pos[i][1], o, v, a, yaw_rate, slip_angle])
->>>>>>> 5c5ca17b
 
         elif state_variable_name == "orientation":
             x = selected_obstacle.initial_state.__getattribute__("position")[0]
             y = selected_obstacle.initial_state.__getattribute__("position")[1]
             v = selected_obstacle.initial_state.__getattribute__("velocity")
-<<<<<<< HEAD
-            a = selected_obstacle.initial_state.__getattribute__("acceleration")
-            self.xyova.append([x, y, self.pos[i][1], v, a])
-            self.obstacle_toolbox_ui.obstacle_orientation.setText(str(self.pos[i][1]))
-=======
             try:
                 a = selected_obstacle.initial_state.__getattribute__("acceleration")
             except Exception:
@@ -1079,7 +690,6 @@
 
             self.xyova.append([x, y, o, v, a, yaw_rate, self.pos[i][1]])
 
->>>>>>> 5c5ca17b
         i += 1
         k += 1
 
@@ -1087,31 +697,6 @@
             if state_variable_name == "x-position":
                 y = state.__getattribute__("position")[1]
                 o = state.__getattribute__("orientation")
-<<<<<<< HEAD
-                
-                v_previous = v
-                v = self.calc_velocity([self.pos[k-1][1], y], [self.pos[k][1], y])
-                a = self.calc_acceleration(v_previous, v)
-                # change value of obstacle_goal_x_position
-                if (len(selected_obstacle.prediction.trajectory.state_list) + 1 == i and
-                   self.pos[i][1]) == state.__getattribute__("position")[0]:
-                    self.obstacle_toolbox_ui.obstacle_x_Goal_Position.setText(str(j[0]))
-
-                self.xyova.append([self.pos[i][1], y, o, v, a])
-            elif state_variable_name == "y-position":
-                x = state.__getattribute__("position")[0]
-                o = state.__getattribute__("orientation")
-
-                v_previous = v
-                v = self.calc_velocity([x, self.pos[k-1][1]], [x, self.pos[k][1]])
-                a = self.calc_acceleration(v_previous, v)
-                    #change value of obstacle_goal_y_position
-                if (len(selected_obstacle.prediction.trajectory.state_list) == i + 1 and
-                    self.pos[i][1]) == state.__getattribute__("position")[1]:
-                    self.obstacle_toolbox_ui.obstacle_y_Goal_Position.setText(str(j[1]))
-                a = state.__getattribute__("acceleration")
-                self.xyova.append([x, self.pos[i][1], o, v, a])
-=======
                 try:
                     yaw_rate = state.__getattribute__("yaw_rate")
                 except Exception:
@@ -1146,16 +731,11 @@
                     a = self.calc_acceleration(v_previous, v)
                    
                 self.xyova.append([x, self.pos[i][1], o, v, a, yaw_rate, slip_angle])
->>>>>>> 5c5ca17b
 
             elif state_variable_name == "orientation":
                 x = state.__getattribute__("position")[0]
                 y = state.__getattribute__("position")[1]
                 v = state.__getattribute__("velocity")
-<<<<<<< HEAD
-                a = state.__getattribute__("acceleration")
-                self.xyova.append([x, y, self.pos[i][1], v, a])
-=======
                 try:
                     a = state.__getattribute__("acceleration")
                 except Exception:
@@ -1202,21 +782,15 @@
                     slip_angle = None
 
                 self.xyova.append([x, y, o, v, a, yaw_rate, self.pos[i][1]])
->>>>>>> 5c5ca17b
             i += 1
             if k < len(selected_obstacle.prediction.trajectory.state_list): 
                 k += 1
 
     def calculate_pos(self):
-<<<<<<< HEAD
-        """calculates the self.pos array which is the array that
-        contains the data that is displayed in the plot"""
-=======
         """
         calculates the self.pos array which is the array that
         contains the data that is displayed in the plot
         """
->>>>>>> 5c5ca17b
         selected_obstacle = self.get_current_obstacle()
         state_variable_name = self.obstacle_toolbox_ui.obstacle_state_variable.currentText()
         self.pos.clear()
@@ -1232,15 +806,12 @@
                 elif state_variable_name == "orientation":
                     o = i[2]
                     self.pos.append([t,o])
-<<<<<<< HEAD
-=======
                 elif state_variable_name == "yaw_rate":
                     yaw_rate = i[5]
                     self.pos.append([t,yaw_rate])
                 elif state_variable_name == "slip_angle":
                     slip_angle = i[6]
                     self.pos.append([t,slip_angle])
->>>>>>> 5c5ca17b
                 t += 1
         else:
 
@@ -1253,15 +824,12 @@
             elif state_variable_name == "orientation":
                 o = selected_obstacle.initial_state.__getattribute__("orientation")
                 self.pos.append([t,o])
-<<<<<<< HEAD
-=======
             elif state_variable_name == "yaw_rate":
                 yaw_rate = selected_obstacle.initial_state.__getattribute__("yaw_rate")
                 self.pos.append([t,yaw_rate])
             elif state_variable_name == "slip_angle":
                 slip_angle = selected_obstacle.initial_state.__getattribute__("slip_angle")
                 self.pos.append([t,slip_angle])
->>>>>>> 5c5ca17b
 
             for state in selected_obstacle.prediction.trajectory.state_list:
                 t = state.__getattribute__("time_step")
@@ -1274,15 +842,12 @@
                 elif state_variable_name == "orientation":
                     o = state.__getattribute__("orientation")
                     self.pos.append([t,o])
-<<<<<<< HEAD
-=======
                 elif state_variable_name == "yaw_rate":
                     yaw_rate = state.__getattribute__("yaw_rate")
                     self.pos.append([t,yaw_rate])
                 elif state_variable_name == "slip_angle":
                     slip_angle = state.__getattribute__("slip_angle")
                     self.pos.append([t,slip_angle])
->>>>>>> 5c5ca17b
 
     def on_xlim_change(self, event):
         self.xmin, self.xmax = event.get_xlim()
@@ -1291,14 +856,10 @@
         self.ymin, self.ymax = event.get_ylim()
 
     def selected_point(self, event):
-<<<<<<< HEAD
-        """get the time step of the where the point is located"""
-=======
         """
         get the time step of the where the point is located
         :return: sel_point, the time step of the selected point
         """
->>>>>>> 5c5ca17b
 
         pos = []
         sel_point = None
@@ -1315,11 +876,7 @@
                 smallest_distance = distance
                 sel_point = self.pos[i]
         return sel_point
-<<<<<<< HEAD
-        
-=======
-
->>>>>>> 5c5ca17b
+
     def plot_obstacle_state_profile(self):
         """
         Gets the values based on which profile is selected.
@@ -1365,29 +922,6 @@
                     profile = [obstacle.initial_state.__getattribute__("acceleration")]
                     profile += [state.__getattribute__("acceleration")
                         for state in obstacle.prediction.trajectory.state_list]
-<<<<<<< HEAD
-            
-            elif state_variable_name == "orientation":
-                if isinstance(obstacle, StaticObstacle):
-                    profile = [obstacle.initial_state.__getattribute__("orientation")]
-                elif isinstance(obstacle, DynamicObstacle):
-                    if self.xyova:
-                        profile = [j[2] for j in self.xyova]
-                    else:
-                        profile = [obstacle.initial_state.__getattribute__("orientation")]
-                        profile += [state.__getattribute__("orientation")
-                                for state in obstacle.prediction.trajectory.state_list]
-        
-            if isinstance(obstacle, DynamicObstacle):
-                if self.xyova:
-                    time = [i for i in range(0, len(self.xyova))]
-                else:
-                    time = [obstacle.initial_state.time_step]
-                    time += [state.time_step for state in obstacle.prediction.trajectory.state_list]
-            else:
-                time = [0]
-
-=======
 
             elif (state_variable_name == "yaw_rate" and isinstance(obstacle, DynamicObstacle)):
                 if self.xyova:
@@ -1425,7 +959,6 @@
             else:
                 time = [0]
 
->>>>>>> 5c5ca17b
             self.xmin = None
             self.xmax = None 
             self.ymin = None 
@@ -1462,6 +995,8 @@
 
             self.update_ongoing = True
             obstacle = self.get_current_obstacle()
+            obstacle_id = self.get_current_obstacle_id()
+
             if isinstance(obstacle.obstacle_shape, Rectangle):
 
                 if self.obstacle_toolbox_ui.obstacle_shape.currentText() != "Rectangle":
@@ -1521,17 +1056,6 @@
                 if self.obstacle_toolbox_ui.obstacle_dyn_stat.currentText() != "Dynamic":
                     self.obstacle_toolbox_ui.obstacle_dyn_stat.setCurrentIndex(1)
 
-<<<<<<< HEAD
-                end_state = len(obstacle.prediction.trajectory.state_list) - 1
-
-                self.obstacle_toolbox_ui.obstacle_x_Goal_Position.setText(str(
-                    obstacle.state_at_time(end_state).__getattribute__("position")[0]))
-                self.obstacle_toolbox_ui.obstacle_y_Goal_Position.setText(str(
-                    obstacle.state_at_time(end_state).__getattribute__("position")[1]))
-                self.obstacle_toolbox_ui.obstacle_velocity.setText(str(
-                    obstacle.state_at_time(end_state).__getattribute__("velocity")))
-=======
->>>>>>> 5c5ca17b
             elif self.obstacle_toolbox_ui.obstacle_dyn_stat.currentText() != "Static":
                 self.obstacle_toolbox_ui.obstacle_dyn_stat.setCurrentIndex(0)
 
@@ -1547,6 +1071,21 @@
             # clear xyo if switch to another obstacle
             self.xyova.clear()
             self.plot_obstacle_state_profile()
+
+            # load obstacle color
+            if not self.canvas.get_color(obstacle_id):
+                self.obstacle_toolbox_ui.default_color.setChecked(True)
+                print("hello1")
+            else:
+                print("hello2")
+                color = self.canvas.get_color(obstacle_id)
+                self.obstacle_toolbox_ui.selected_color.setStyleSheet(
+                    "QWidget { border:1px solid black; background-color: %s}"% color)
+                self.obstacle_color = color
+                if color == "#d95558" or color == "#1d7eea":
+                    self.obstacle_toolbox_ui.default_color.setChecked(True)
+            self.obstacle_toolbox_ui.change_color = False  
+                
 
         # if set to "None": clear QLineEdits
         else:
@@ -1576,11 +1115,6 @@
             self.obstacle_toolbox_ui.obstacle_x_Position.setText("")
             self.obstacle_toolbox_ui.obstacle_y_Position.setText("")
 
-        if self.obstacle_toolbox_ui.obstacle_dyn_stat.currentText() == "Dynamic":
-            self.obstacle_toolbox_ui.obstacle_x_Goal_Position.setText("")
-            self.obstacle_toolbox_ui.obstacle_y_Goal_Position.setText("")
-            self.obstacle_toolbox_ui.obstacle_velocity.setText("")
-
     def start_sumo_simulation(self):
         num_time_steps = self.obstacle_toolbox_ui.sumo_simulation_length.value()
         self.sumo_simulation.set_simulation_length(num_time_steps)
@@ -1594,21 +1128,13 @@
         if self.obstacle_toolbox_ui.selected_obstacle.currentText() not in ["", "None"]:
             try:
                 selected_obstacle = self.get_current_obstacle()
-<<<<<<< HEAD
-                obstacle_id = self.get_current_obstacle_id()
                 self.canvas.remove_obstacle(obstacle_id)
-=======
->>>>>>> 5c5ca17b
                 self.current_scenario.remove_obstacle(selected_obstacle)
                 self.callback(self.current_scenario)
                 self.amount_obstacles -=1
             except Exception as e:
                 self.text_browser.append("Error when removing obstacle")
 
-<<<<<<< HEAD
-    def draw_plot(self, time, profile, xmin = None, xmax = None, ymin = None, ymax =None):
-        """draws the state plot in the obstacle toolbox"""
-=======
     def draw_plot(self, time, profile, xmin: float = None,
                   xmax: float = None, ymin: float = None, ymax: float = None):
         """
@@ -1620,17 +1146,12 @@
         :param ymin: y lower bound to be drawn
         :param: ymax: y upper bound to be drawn
         """
->>>>>>> 5c5ca17b
         state_variable_name = self.obstacle_toolbox_ui.obstacle_state_variable.currentText()
         # clear previous profile
         self.obstacle_toolbox_ui.figure.clear()
         # create an axis
         ax = self.obstacle_toolbox_ui.figure.add_subplot(111)
-<<<<<<< HEAD
-        
-=======
-
->>>>>>> 5c5ca17b
+
         # plot data
         ax.plot(time, profile, '.-', markersize=4)
         ax.yaxis.set_major_formatter(mpl.ticker.StrMethodFormatter('{x:,.1f}'))
