--- conflicted
+++ resolved
@@ -166,19 +166,13 @@
     def show_sumo_settings(self):
         self.sumo_settings = SUMOSettings(self, config=self.sumobox.config)
 
-<<<<<<< HEAD
-    def click_straight(self, width=10, length=50, vertices=10, rot_angle=0):
-        lanelet = mapcreator.create_straight(self, width,length,vertices,self.scenario.lanelet_network)
-        lanelet.translate_rotate(np.array([0, 0]), rot_angle)
-        self.scenario.lanelet_network.add_lanelet(lanelet)
-        self.scenario._lanelet_network = self.scenario.lanelet_network
-=======
+
     # Toolbox functionality
     def click_straight(self):
         lanelet = mapcreator.create_straight(self, self.widfor, self.lenfor, self.vertfor,
                                              self.scenario.lanelet_network, self.scenario, self.pred)
         lanelet.translate_rotate(np.array([0, 0]), self.rot_angle_straight)
->>>>>>> 72a6e406
+
         self.crviewer.open_scenario(self.scenario, self.sumobox.config)
         self.update_view()
         self.update_to_new_scenario()
@@ -278,20 +272,14 @@
         self.tool1.setAllowedAreas(Qt.LeftDockWidgetArea)
         self.tool1.setWidget(self.uppertoolBox)
         self.addDockWidget(Qt.LeftDockWidgetArea, self.tool1)
-<<<<<<< HEAD
-        #self.uppertoolBox.button_forwards.clicked.connect(lambda: self.click_straight())
-        self.uppertoolBox.button_forwards.clicked.connect(lambda: self.click_straight())
-        self.uppertoolBox.button_backwards.clicked.connect(lambda: self.click_straight(rot_angle=np.pi))
-        self.uppertoolBox.button_turn_right.clicked.connect(self.curve)
-        self.uppertoolBox.button_turn_left.clicked.connect(lambda: self.click_curve())
-=======
+
         self.uppertoolBox.button_forwards.clicked.connect(lambda: self.click_straight())
         self.uppertoolBox.button_lanelet_settings.clicked.connect(lambda: self.forwards())
         self.uppertoolBox.button_turn_right.clicked.connect(lambda: self.click_curve(True))
         self.uppertoolBox.button_curve_settings.clicked.connect(self.curve)
         self.uppertoolBox.button_turn_left.clicked.connect(lambda: self.click_curve(False))
         self.uppertoolBox.button_curve_settings2.clicked.connect(self.curve)
->>>>>>> 72a6e406
+
         self.uppertoolBox.button_fit_to_predecessor.clicked.connect(lambda: self.fit_func())
         self.uppertoolBox.button_adjacent_left.clicked.connect(lambda: self.adjacent_left())
         self.uppertoolBox.button_adjacent_right.clicked.connect(lambda: self.adjacent_right())
