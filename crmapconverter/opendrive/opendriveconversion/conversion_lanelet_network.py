--- conflicted
+++ resolved
@@ -148,11 +148,8 @@
 
         These numbers have to be positive integers.
         """
-<<<<<<< HEAD
-=======
         old_ids = self._old_lanelet_ids.copy()
 
->>>>>>> 01dad8e3
         for lanelet in self.lanelets:
             lanelet.description = lanelet.lanelet_id
             self.remove_lanelet(lanelet.lanelet_id)
