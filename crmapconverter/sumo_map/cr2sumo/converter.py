""" This class contains functions for converting a CommonRoad map into a .net.xml SUMO map
"""
import itertools
import logging
import os
import subprocess
import sys
import warnings
from collections import defaultdict
from copy import deepcopy
from functools import reduce
from itertools import groupby
from typing import Dict, List, Set, Tuple

# TODO: Move to a single XML lib
from xml.dom import minidom
from xml.etree import cElementTree as ET
import lxml.etree as etree

import matplotlib.colors as mcolors
import networkx as nx
import numpy as np
import sumolib
from matplotlib import pyplot as plt

try:
    import pycrccosy
    from commonroad_ccosy.geometry.util import resample_polyline, compute_curvature_from_polyline, \
        chaikins_corner_cutting

except ImportError:
    warnings.warn(
        f"Unable to import pycrccosy, converting static scenario into interactive is not supported!")

from commonroad.common.file_reader import CommonRoadFileReader
from commonroad.common.util import Interval
from commonroad.prediction.prediction import TrajectoryPrediction
from commonroad.scenario.trajectory import State
from commonroad.scenario.lanelet import LaneletNetwork, Lanelet
from commonroad.scenario.obstacle import ObstacleRole, ObstacleType
from commonroad.scenario.scenario import Scenario
from commonroad.scenario.traffic_sign import SupportedTrafficSignCountry, TrafficLight, \
    TrafficLightCycleElement, TrafficLightDirection, TrafficSign
from commonroad.scenario.traffic_sign_interpreter import TrafficSigInterpreter

from sumocr.maps.scenario_wrapper import AbstractScenarioWrapper

from crmapconverter.sumo_map.sumolib_net import (TLS, Connection, Crossing, Edge, Junction, Lane,
                                                 Node, TLSProgram, EdgeTypes, EdgeType)
from crmapconverter.sumo_map.errors import ScenarioException
from crmapconverter.sumo_map.util import (_find_intersecting_edges,
                                          get_total_lane_length_from_netfile, max_lanelet_network_id,
                                          merge_lanelets, min_cluster,
                                          remove_unreferenced_traffic_lights,
<<<<<<< HEAD
                                          write_ego_ids_to_rou_file)
=======
                                          write_ego_ids_to_rou_file, intersect_lanelets_line, orthogonal_ccw_vector, update_edge_lengths)
>>>>>>> fecaf604
from crmapconverter.sumo_map.config import SumoConfig
from .mapping import (get_sumo_edge_type, traffic_light_states_CR2SUMO,
                      traffic_light_states_SUMO2CR, VEHICLE_TYPE_CR2SUMO, VEHICLE_NODE_TYPE_CR2SUMO, DEFAULT_CFG_FILE,
                      TEMPLATES_DIR, lanelet_type_CR2SUMO)
from .traffic_sign import TrafficSignEncoder


# This file is used as a template for the generated .sumo.cfg files

class CR2SumoMapConverter(AbstractScenarioWrapper):
    """Converts CommonRoad map to sumo map .net.xml"""

    def __init__(
        self,
        lanelet_network: LaneletNetwork,
        conf: SumoConfig,
        country_id: SupportedTrafficSignCountry = SupportedTrafficSignCountry.
            GERMANY):
        """

        :param lanelet_network: lanelet network to be converted
        :param conf: configuration file for additional map conversion parameters
        :param country_id: ID of the country, used to generate traffic signs and highway speed limits for
        """
        self.lanelet_network: LaneletNetwork = lanelet_network
        self.conf: SumoConfig = conf
        self.country_id = SupportedTrafficSignCountry(country_id) if isinstance(country_id, str) else country_id

        # all the nodes of the map, key is the node ID
        self.nodes: Dict[int, Node] = {}
        # all the edges of the map, key is the edge ID
        self.edges: Dict[str, Edge] = {}
        # dictionary for the shape of the edges
        self._points_dict: Dict[int, np.ndarray] = {}
        self._connections = defaultdict(list)  # all the connections of the map
        self._new_connections: List[Connection] = []
        # dict of merged_node_id and Crossing
        self._crossings: Dict[int, Set[Lanelet]] = dict()
        # key is the ID of the edges and value the ID of the lanelets that compose it
        self.lanes_dict: Dict[int, List[int]] = {}
        self.lanes: Dict[str, Lane] = {}
        # edge_id -> length (float)
        self.edge_lengths = {}
        # list of the already explored lanelets
        self._explored_lanelets = []
        self._max_vehicle_width = max(self.conf.veh_params['width'].values())

        # traffic signs
        self._traffic_sign_interpreter: TrafficSigInterpreter = TrafficSigInterpreter(
            country_id, self.lanelet_network)
        # Read Edge Types from template
        try:
            if self.country_id not in lanelet_type_CR2SUMO:
                logging.warning(f"{self.country_id} is currently not supported by the converter, falling back to "
                                f"SupportedTrafficSignCountry.GERMANY")
                self.country_id = SupportedTrafficSignCountry.GERMANY

            templates_path = os.path.join(TEMPLATES_DIR, f"{self.country_id.value}.typ.xml")
            with open(templates_path, "r") as f:
                self.edge_types = EdgeTypes.from_XML(f.read())
        except Exception as e:
            raise RuntimeError(f"Cannot find .typ.xml file for {self.country_id}") from e

        self.lane_id2lanelet_id: Dict[str, int] = {}
        self.lanelet_id2lane_id: Dict[int, str] = {}
        self.lanelet_id2edge_id: Dict[int, int] = {}
        self.lanelet_id2edge_lane_id: Dict[int, int] = {}
        # generated junctions by NETCONVERT
        self.lanelet_id2junction: Dict[int, Junction] = {}
        self._start_nodes = {}
        self._end_nodes = {}
        # tl (traffic_light_id) ->  TLS (Traffic Light Signal)
        self.traffic_light_signals: Dict[int, TLS] = {}

        # NETCONVERT files
        self._nodes_file = ""
        self._edges_file = ""
        self._connections_file = ""
        self._traffic_file = ""
        # path to SUMO typ.xml file
        self._type_file = ""
        self._output_file = ""

        # simulation params
        self.scenario_name = ""
        self.sumo_cfg_file = ""
        self.ego_start_time = self.conf.ego_start_time

    @classmethod
    def from_file(cls, file_path_cr, conf: SumoConfig):
        scenario, _ = CommonRoadFileReader(file_path_cr).open()
        return cls(scenario.lanelet_network, conf, scenario.scenario_id.country_id)

    def _convert_map(self):
        self._find_lanes()
        self._init_nodes()
        self._create_sumo_edges_and_lanes()
        self._init_connections()
        self._merge_junctions_intersecting_lanelets()
        self._encode_traffic_signs()
        self._filter_edges()
        self._create_lane_based_connections()
        self._create_crossings()
        self._create_traffic_lights()

    def _find_lanes(self):
        """
        Convert a CommonRoad net into a SUMO net
        sumo_net contains the converted net
        """

        node_id = 0  # running node_id, will be increased for every new node
        self._points_dict = {
            lanelet.lanelet_id: lanelet.center_vertices
            for lanelet in self.lanelet_network.lanelets
        }
        for lanelet in self.lanelet_network.lanelets:
            edge_id = lanelet.lanelet_id
            successors = set(lanelet.successor)

            # prevent the creation of  multiple edges instead of edges with multiple lanes
            if edge_id in self._explored_lanelets:
                continue

            self._explored_lanelets.append(edge_id)
            adj_right_id = lanelet._adj_right
            adj_left_id = lanelet._adj_left
            right_same_direction = lanelet.adj_right_same_direction
            left_same_direction = lanelet.adj_left_same_direction
            lanelets = [lanelet]

            start_node_list = []
            end_node_list = []
            start_node_coordinates = lanelet.center_vertices[0]
            start_node_list.append(start_node_coordinates)
            end_node_coordinates = lanelet.center_vertices[-1]
            end_node_list.append(end_node_coordinates)

            # find rightmost lanelet
            rightmost_lanelet = lanelet
            zipper = False
            while adj_right_id and right_same_direction:
                self._explored_lanelets.append(adj_right_id)
                # Get start and end nodes of right adjacency.
                right_lanelet = self.lanelet_network.find_lanelet_by_id(
                    adj_right_id)
                if right_lanelet.successor is not None:
                    if len(
                        successors.intersection(
                            set(right_lanelet.successor))) > 0:
                        zipper = True
                    successors = successors.union(set(right_lanelet.successor))
                adj_right_start = right_lanelet.center_vertices[0]
                start_node_list.append(adj_right_start)
                adj_right_end = right_lanelet.center_vertices[-1]
                end_node_list.append(adj_right_end)
                lanelets.append(right_lanelet)
                rightmost_lanelet = right_lanelet
                adj_right_id = right_lanelet._adj_right
                right_same_direction = right_lanelet.adj_right_same_direction

            # find leftmost lanelet
            while adj_left_id and left_same_direction:
                self._explored_lanelets.append(adj_left_id)
                # Get start and end nodes of left adjacency.
                left_lanelet = self.lanelet_network.find_lanelet_by_id(
                    adj_left_id)
                if left_lanelet.successor is not None:
                    if len(successors.intersection(set(left_lanelet.successor))) > 0:
                        zipper = True
                    successors = successors.union(set(left_lanelet.successor))
                adj_left_start = left_lanelet.center_vertices[0]
                start_node_list.append(adj_left_start)
                adj_left_end = left_lanelet.center_vertices[-1]
                end_node_list.append(adj_left_end)
                lanelets.append(left_lanelet)
                adj_left_id = left_lanelet._adj_left
                left_same_direction = left_lanelet.adj_left_same_direction

            # order lanelets
            current_lanelet = rightmost_lanelet
            ordered_lanelet_ids = [current_lanelet.lanelet_id]
            while len(lanelets) != len(ordered_lanelet_ids):
                ordered_lanelet_ids.append(current_lanelet.adj_left)
                current_lanelet = self.lanelet_network.find_lanelet_by_id(
                    ordered_lanelet_ids[-1])

            self.lanes_dict[rightmost_lanelet.lanelet_id] = tuple(ordered_lanelet_ids)
            self.edge_lengths[rightmost_lanelet.lanelet_id] = np.min([lanelet.distance[-1] for lanelet in lanelets])

            for i_lane, l_id in enumerate(ordered_lanelet_ids):
                self.lanelet_id2edge_id[l_id] = rightmost_lanelet.lanelet_id
                self.lanelet_id2edge_lane_id[l_id] = i_lane

    def _compute_node_coords(self, lanelets, index: int):
        vertices = np.array([l.center_vertices[index] for l in lanelets])
        return np.mean(vertices, axis=0)

    def _create_node(self, edge_id, lanelet_ids: Tuple[int], node_type: str):
        """
        Creates new node for an edge or assigns it to an existing node.
        :param edge_id: edge ID
        :param lanelets: list of lanelet ids
        :param node_type: 'from' or 'to'
        :return:
        """
        assert node_type == "from" or node_type == "to"
        if node_type == "from":
            index = 0
            if edge_id in self._start_nodes:
                # already assigned to a node, see @REFERENCE_1
                return
        else:
            index = -1
            if edge_id in self._end_nodes:
                return

        conn_edges = set()
        lanelets = []
        for l_id in lanelet_ids:
            lanelet_tmp = self.lanelet_network.find_lanelet_by_id(l_id)
            lanelets.append(lanelet_tmp)
            if lanelet_tmp is not None:
                if node_type == "to":
                    conn_lanelet = lanelet_tmp.successor
                else:
                    conn_lanelet = lanelet_tmp.predecessor

                if conn_lanelet is not None:
                    try:
                        [
                            conn_edges.add(self.lanelet_id2edge_id[succ])
                            for succ in conn_lanelet
                        ]
                    except KeyError as exp:
                        raise ScenarioException(
                            f"The lanelet network is inconsistent in scenario {self.scenario_name}, there is a problem with adjacency of the lanelet {exp}")

        if len(conn_edges) > 0:
            node_candidates = []
            if node_type == "from":
                node_list_other = self._end_nodes
            else:
                node_list_other = self._start_nodes

            # check if connected edges already have a start/end node
            for to_edg in conn_edges:
                if to_edg in node_list_other:
                    node_candidates.append(node_list_other[to_edg])

            # check: connected edges should already use the same node
            assert len(
                set(node_candidates)) <= 1, 'Unexpected error, please report!'
            if node_candidates:
                # assign existing node
                if node_type == "from":
                    self._start_nodes[edge_id] = node_candidates[0]
                else:
                    self._end_nodes[edge_id] = node_candidates[0]
            else:
                # create new node
                coords = self._compute_node_coords(lanelets, index=index)
                self.nodes[self.node_id_next] = Node(self.node_id_next,
                                                     node_type, coords, [], right_of_way="edgePriority")
                # @REFERENCE_1
                if node_type == "from":
                    self._start_nodes[edge_id] = self.node_id_next
                    for conn_edg in conn_edges:
                        self._end_nodes[conn_edg] = self.node_id_next
                else:
                    self._end_nodes[edge_id] = self.node_id_next
                    for conn_edg in conn_edges:
                        self._start_nodes[conn_edg] = self.node_id_next

                self.node_id_next += 1
        else:
            # dead end
            coords = self._compute_node_coords(lanelets, index=index)
            self.nodes[self.node_id_next] = Node(self.node_id_next, node_type,
                                                 coords, [], right_of_way="edgePriority")
            if node_type == "from":
                self._start_nodes[edge_id] = self.node_id_next
            else:
                self._end_nodes[edge_id] = self.node_id_next

            self.node_id_next += 1

    def _init_nodes(self):
        # creation of the start and end nodes
        # start node
        self.node_id_next = 1
        self._start_nodes = {}  # contains start nodes of each edge{edge_id: node_id}
        self._end_nodes = {}  # contains end nodes of each edge{edge_id: node_id}

        for edge_id, lanelet_ids in self.lanes_dict.items():
            self._create_node(edge_id, lanelet_ids, 'from')
            self._create_node(edge_id, lanelet_ids, 'to')

    def _create_sumo_edges_and_lanes(self):
        """
        Creates edges for net file with previously collected edges and nodes.
        :return:
        """
        for edge_id, lanelet_ids in self.lanes_dict.items():
            # Creation of Edge, using id as name
            start_node = self.nodes[self._start_nodes[edge_id]]
            end_node = self.nodes[self._end_nodes[edge_id]]

            lanelet_types = [lanelet_type for lanelet_id in lanelet_ids for lanelet_type in
                             self.lanelet_network.find_lanelet_by_id(lanelet_id).lanelet_type]
            edge_type = get_sumo_edge_type(self.edge_types, self.country_id, *lanelet_types)

            edge = Edge(id=edge_id,
                        from_node=start_node,
                        to_node=end_node,
                        type_id=edge_type.id,
                        function="normal",
                        name=f"edge_{edge_id}")

            self.edges.update({str(edge_id): edge})
            if self.conf.overwrite_speed_limit:
                speed_limit = self.conf.overwrite_speed_limit
            else:
                speed_limit = self._traffic_sign_interpreter.speed_limit(
                    frozenset([lanelet.lanelet_id]))
                if speed_limit is None or np.isinf(speed_limit):
                    speed_limit = self.conf.unrestricted_speed_limit_default

            for lanelet_id in lanelet_ids:
                shape = self._points_dict.get(lanelet_id)
                lanelet = self.lanelet_network.find_lanelet_by_id(lanelet_id)
                lanelet_width = self._calculate_lanelet_width_from_cr(lanelet)

                lane = Lane(edge,
                            speed_limit,
                            self.edge_lengths[edge_id],
                            width=lanelet_width,
                            shape=shape)
                self.lanes[lane.getID()] = lane
                self.lane_id2lanelet_id[lane.getID()] = lanelet_id
                self.lanelet_id2lane_id[lanelet_id] = lane.getID()

        # set oncoming lanes
        for edge_id, lanelet_ids in self.lanes_dict.items():
            leftmost_lanelet = self.lanelet_network.find_lanelet_by_id(
                lanelet_ids[-1])
            if leftmost_lanelet.adj_left is not None:
                self.lanes[self.lanelet_id2lane_id[lanelet_ids[-1]]] \
                    .setAdjacentOpposite(self.lanelet_id2lane_id[leftmost_lanelet.adj_left])

        for edge in self.edges.values():
            for e in edge.getToNode().getOutgoing():
                edge.addOutgoing(e)
            for e in edge.getFromNode().getIncoming():
                edge.addIncoming(e)

    def _init_connections(self):
        """
        Init connections, doesn't consider junctions yet.
        :return:
        """
        for l in self.lanelet_network.lanelets:
            if l.successor:
                self._connections[self.lanelet_id2lane_id[
                    l.lanelet_id]].extend([
                    self.lanelet_id2lane_id[succ] for succ in l.successor
                ])

    def _filter_disallowed_vehicle_classes(self, max_curvature: float,
                                           lanelet_width, lanelet_id) -> List[str]:
        """
        Filter out the vehicle classes which should be disallowed on a specific lanelet due to large curvature.
        :param max_curvature: maximum curvature of the lanelet
        :param lanelet_width: width of the lanelet
        :param lanelet_id:
        :return: string of disallowed classes
        """

        # select the disallowed vehicle classes
        disallow = []

        if max_curvature > 0.001:  # not straight lanelet
            radius = 1 / max_curvature
            max_vehicle_length_sq = 4 * (
                (radius + lanelet_width / 2) ** 2 -
                (radius + self._max_vehicle_width / 2) ** 2)

            for veh_class, veh_length in self.conf.veh_params['length'].items(
            ):
                # only disallow vehicles longer than car (class passenger)
                if veh_length ** 2 > max_vehicle_length_sq and veh_length > self.conf.veh_params['length']['passenger']:
                    disallow.append(veh_class)
                    # print("{} disallowed on lanelet {}, allowed max_vehicle_length={}".format(veh_class, lanelet_id,
                    #                                                                           max_vehicle_length))
        return disallow

    @staticmethod
    def _calculate_lanelet_width_from_cr(lanelet):
        """
        Calculate the average width of a lanelet.
        :param lanelet: the lane whose width is to be calculated
        :return: average_width
        """
        helper_matrix = lanelet.right_vertices - lanelet.left_vertices
        distance_array = helper_matrix[:, 0] ** 2 + helper_matrix[:, 1] ** 2
        average_width = np.sqrt(np.min(distance_array))
        return average_width

    # def _calculate_total_lanes_length(self):
    #     """
    #     Calculate the total lanes length of the map
    #     :return: total_lanes_length
    #     """
    #     total_lanes_length = 0
    #     for edge in self.edges.values():
    #         for lane in edge.getLanes():
    #             total_lanes_length += lane.getLength()
    #
    #     return total_lanes_length

    def _get_speeds_list(self):
        """
        Return a set of the speed limits of the edges
        :return: speeds_list
        """
        speeds_list = []  # list of speed that will be returned by the method
        for edge in self.new_edges.values():
            speed = edge.getSpeed()
            speeds_list.append(speed)
        speeds_list = set(speeds_list)
        return speeds_list

    def _calculate_number_junctions(self):
        """
        Calculate the number of junctions, nodes that don't represent a junction are not counted
        :return: number of junctions
        """
        number_of_junctions = 0
        for nodes in self.merged_dictionary.values():
            if len(nodes) != 1:
                number_of_junctions += 1
        return number_of_junctions

    def _encode_traffic_signs(self):
        """
        Encodes all traffic signs and writes the according changes to relevant nodes / edges
        :return:
        """
        encoder = TrafficSignEncoder(self.edge_types)
        traffic_signs: Dict[int, TrafficSign] = {t.traffic_sign_id: t
                                                 for t in self.lanelet_network.traffic_signs}
        for lanelet in self.lanelet_network.lanelets:
            edge = self.edges[str(self.lanelet_id2edge_id[lanelet.lanelet_id])]
            for traffic_sign_id in lanelet.traffic_signs:
                traffic_sign = traffic_signs[traffic_sign_id]
                encoder.encode(traffic_sign, edge)

    def _merge_junctions_intersecting_lanelets(self):
        """
        Merge nodes when their connecting edges intersect.
        :return:
        """
        # new dictionary for the merged nodes
        self.new_nodes = self.nodes.copy()
        # new dictionary for the edges after the simplifications
        self.new_edges = {}
        # key is the merged node, value is a list of the nodes that form the merged node
        self.merged_dictionary = {}
        self.replaced_nodes = defaultdict(list)

        clusters: Dict[int, Set[Node]] = defaultdict(set)
        next_cluster_id = 0
        # crossings are additional info for a cluster
        clusters_crossing: Dict[int, Set[Lanelet]] = defaultdict(set)

        # INTERSECTION BASED CLUSTERING
        for intersection in self.lanelet_network.intersections:
            intersecting_lanelets = {
                lanelet_id
                for incoming in intersection.incomings
                for lanelet_id in incoming.successors_right
                                  | incoming.successors_left
                                  | incoming.successors_straight
            }
            intersecting_edges: Set[Edge] = {self.edges[str(self.lanelet_id2edge_id[step])]
                                             for step in intersecting_lanelets | intersection.crossings}
            clusters[next_cluster_id] = {node
                                         for e in intersecting_edges
                                         for node in [e.getFromNode(), e.getToNode()]}

            # generate partial Crossings
            clusters_crossing[next_cluster_id] = {
                self.lanelet_network.find_lanelet_by_id(lanelet_id) for lanelet_id in intersection.crossings
            }
            next_cluster_id += 1

        # merge overlapping clusters
        while True:
            try:
                a_id, b_id = next((a_id, b_id)
                                  for a_id, a in clusters.items()
                                  for b_id, b in clusters.items()
                                  if a_id < b_id and a & b)
                clusters[a_id] |= clusters[b_id]
                del clusters[b_id]
                clusters_crossing[a_id] |= clusters_crossing[b_id]
                del clusters_crossing[b_id]
            except StopIteration:
                break

        # Expand merged clusters by all lanelets intersecting each other.
        # merging based on Lanelets intersecting
        intersecting_edges = defaultdict(set)
        for pair in _find_intersecting_edges(self.lanes_dict, self.lanelet_network):
            intersecting_edges[pair[0]].add(pair[1])
            intersecting_edges[pair[1]].add(pair[0])

        explored_nodes = set()
        for current_node in self.nodes.values():
            clusters_flat = {n for cluster in clusters.values() for n in cluster}
            if current_node in explored_nodes | clusters_flat:
                continue
            queue = [current_node]
            try:
                current_cluster_id = next(cluster_id
                                          for cluster_id, cluster in clusters.items()
                                          if current_node in cluster)
            except StopIteration:
                current_cluster_id = next_cluster_id
                next_cluster_id += 1

            current_cluster = clusters[current_cluster_id]
            # delete current_cluster from dict
            if current_cluster:
                clusters[current_cluster_id] = set()
                queue = list(current_cluster)

            while queue:
                expanded_node = queue.pop()
                if expanded_node in explored_nodes:
                    continue
                explored_nodes.add(expanded_node)

                incomings = {e.getID() for e in expanded_node.getIncoming()}
                outgoings = {e.getID() for e in expanded_node.getOutgoing()}
                neighbor_nodes = {node
                                  for edge_id in incomings | outgoings
                                  for intersecting in intersecting_edges[edge_id]
                                  for node in [self.edges[str(intersecting)].getFromNode(),
                                               self.edges[str(intersecting)].getToNode()]}
                neighbor_nodes -= clusters_flat
                queue += list(neighbor_nodes)
                current_cluster |= neighbor_nodes

            clusters[current_cluster_id] = current_cluster

        # filter clusters with 0 nodes
        clusters = {cluster_id: cluster for cluster_id, cluster in clusters.items() if len(cluster) > 1}

        # MERGE COMPUTED CLUSTERS
        for cluster_id, cluster in clusters.items():
            logging.info(f"Merging nodes: {[n.getID() for n in cluster]}")

            # create new merged node
            def merge_cluster(cluster: Set[Node]) -> Node:
                cluster_ids = {n.getID() for n in cluster}
                merged_node = Node(id=self.node_id_next,
                                   node_type='priority',
                                   coord=self._calculate_centroid(cluster),
                                   incLanes=[])
                self.node_id_next += 1
                self.new_nodes[merged_node.getID()] = merged_node
                for old_node_id in cluster_ids:
                    assert old_node_id not in self.replaced_nodes
                    self.replaced_nodes[old_node_id].append(merged_node.getID())
                self.merged_dictionary[merged_node.getID()] = cluster_ids
                return merged_node

            # clustered nodes at the border of a network need to be merged
            # separately, so junctions at network boundaries are converted correctly
            no_outgoing = {node for node in cluster if not node.getOutgoing()}
            no_incoming = {node for node in cluster if not node.getIncoming()}
            inner_cluster = cluster - no_outgoing - no_incoming
            if inner_cluster:
                merged_node = merge_cluster(inner_cluster)
                # Make crossing lanelets globally available
                if cluster_id in clusters_crossing:
                    self._crossings[merged_node.getID()] = clusters_crossing[cluster_id]
            if no_outgoing:
                merge_cluster(no_outgoing)
            if no_incoming:
                merge_cluster(no_incoming)

        replace_nodes_old = deepcopy(self.replaced_nodes)
        explored_nodes_all = set()
        for old_node, new_nodes in replace_nodes_old.items():
            if old_node in explored_nodes_all:
                continue

            if len(new_nodes) > 1:
                new_candidates = deepcopy(new_nodes)
                new_node = new_nodes[0]
                to_merge = set()
                explored_candidates = set()

                while new_candidates:
                    # merge with merged junction
                    new_node_tmp = new_candidates.pop()
                    if new_node_tmp in explored_candidates: continue
                    explored_candidates.add(new_node_tmp)
                    to_merge |= self.merged_dictionary[new_node_tmp]
                    for merged_node in self.merged_dictionary[new_node_tmp]:
                        if len(self.replaced_nodes[merged_node]) > 1:
                            new_candidates = list(
                                set(new_candidates +
                                    self.replaced_nodes[merged_node]).
                                    difference(explored_candidates))

                for node_id in explored_candidates:
                    del self.merged_dictionary[node_id]
                    if node_id != new_node:
                        del self.new_nodes[node_id]

                self.merged_dictionary[new_node] = to_merge
                explored_nodes_all |= to_merge
                for merged_node in to_merge:
                    self.replaced_nodes[merged_node] = [new_node]

    def _filter_edges(self):
        """
        Remove edges that lie inside a junction. Those will be replaced by internal edges
        :return: nothing
        """
        # self.new_edges = {e.getID():e for e in self.edges.values()}
        for edge in self.edges.values():
            if self._is_merged_edge(edge):
                continue

            edge_id = edge.getID()
            start_id = edge.getFromNode().getID()
            end_id = edge.getToNode().getID()

            # update merged edges to from/to the merged node
            for new_node_id, merged_nodes in self.merged_dictionary.items():
                if start_id in merged_nodes:
                    edge.setFrom(self.new_nodes[new_node_id])
                    break

            for new_node_id, merged_nodes in self.merged_dictionary.items():
                if end_id in merged_nodes:
                    edge.setTo(self.new_nodes[new_node_id])
                    break

            self.new_edges[edge_id] = edge

    def _create_lane_based_connections(self):
        """
        Instantiate a new dictionary with only the connections that are meaningful after the simplification of the net
        :return: nothing
        """
        edge_ids = [str(edge.getID()) for edge in self.new_edges.values()]
        for from_lane, connections in self._connections.copy().items():
            if from_lane.split("_")[0] not in edge_ids:
                continue
            explored_lanes = set()
            queue = [[via]
                     for via in connections]  # list with edge ids to toLane
            paths = []
            # explore paths
            while queue:
                current_path = queue.pop()
                succ_lane = current_path[-1]
                explored_lanes.add(succ_lane)
                if succ_lane.split("_")[0] not in edge_ids:
                    for next_lane in self._connections[succ_lane]:
                        if next_lane not in explored_lanes:
                            queue.append(current_path + [next_lane])
                else:
                    paths.append(current_path)

            for path in paths:
                if len(path) > 1:
                    shape = np.vstack([
                        self._points_dict[self.lane_id2lanelet_id[lane_id]]
                        for lane_id in path[:-1]
                    ])
                    via = " ".join(path[0:-1])
                else:
                    shape = None
                    via = None
                connection = Connection(
                    fromEdge=from_lane.split("_")[0],
                    toEdge=path[-1].split("_")[0],
                    fromLane=int(from_lane.split("_")[-1]),
                    toLane=int(path[-1].split("_")[-1]),
                    viaLaneID=via,
                    shape=self._getShapeString(shape)
                    if shape is not None else None,
                    keepClear=True,
                    contPos=self.conf.wait_pos_internal_junctions)
                self._new_connections.append(connection)

    def _create_crossings(self):
        new_crossings = dict()
        for merged_node_id, crossing_lanelets in self._crossings.items():
            if not crossing_lanelets:
                continue
            merged_node = self.new_nodes[merged_node_id]
            adjacent_edges = {edge
                              for edge in self.new_edges.values()
                              if edge.getToNode() == merged_node
                              or edge.getFromNode() == merged_node
                              }
            pedestrian_edges = {edge
                                for edge in adjacent_edges
                                if "pedestrian" in self.edge_types.types[edge.getType()].allow}
            non_pedestrian_edges = adjacent_edges - pedestrian_edges

            if not non_pedestrian_edges:
                continue

            # set any nodes referencing a crossing to "priority_stop"
            # this forces lanes with low priority (e.g. the crossing)
            # to wait for lanes with priority (cars)
            merged_node.setType("priority_stop")

            clusters: List[Set[Edge]] = min_cluster(
                non_pedestrian_edges,
                lambda dist: dist < 4,
                lambda e1, e2: np.min([np.linalg.norm(pt1 - pt2)
                                       for lane1 in e1.getLanes()
                                       for lane2 in e2.getLanes()
                                       for pt1 in np.array(lane1.getShape())
                                       for pt2 in np.array(lane2.getShape())])
            )
            crossing_lanelets = merge_lanelets(crossing_lanelets)

            crossings: List[Crossing] = []
            for edges in clusters:
                common_node: Node = reduce(lambda a, b: a & b,
                                           [{edge.getFromNode(), edge.getToNode()} for edge in edges]).pop()
                assert common_node, "Edges in one cluster have to share a common node"
                # find vertices closest to the common node
                pts = np.array([vtx
                                for edge in edges
                                for lane in edge.getLanes()
                                for vtx in
                                [lane.getShape()[-1] if edge.getToNode() == common_node else lane.getShape()[0]]])
                center = np.mean(pts, axis=0)

                lanelet = crossing_lanelets[
                    int(np.argmin([np.min(np.linalg.norm(lanelet.center_vertices - center, axis=1))
                                   for lanelet in crossing_lanelets]))
                ]
                shape = lanelet.center_vertices
                c = Crossing(node=merged_node,
                             edges=edges,
                             shape=shape,
                             width=float(
                                 np.median(np.linalg.norm(lanelet.left_vertices - lanelet.right_vertices, axis=1))))
                crossings.append(c)

            new_crossings[merged_node_id] = crossings
        self._crossings = new_crossings

    def _create_traffic_lights(self):

        # tl (traffic_light_id) -> Node (Traffic Light)
        nodes_tl: Dict[int, Node] = {}

        # generate traffic lights in SUMO format
        for lanelet in self.lanelet_network.lanelets:
            lanelet_lights_ids: Set[TrafficLight] = lanelet.traffic_lights
            if not lanelet_lights_ids: continue

            edge_id = self.lanelet_id2edge_id[lanelet.lanelet_id]

            if not edge_id in self.new_edges:
                logging.warning(
                    "Edge: {} has been removed in SUMO-NET but contained a traffic light"
                        .format(edge_id))
                continue

            from_edge: Edge = self.new_edges[edge_id]
            to_node: Node = from_edge.getToNode()
            successor_edges: List[Edge] = [
                edge for id, edge in self.new_edges.items()
                if edge.getFromNode().getID() == to_node.getID()
            ]

            for tl in [
                tl for tl in self.lanelet_network.traffic_lights
                if tl.traffic_light_id in lanelet_lights_ids
            ]:
                # is the traffic light active?
                if not tl.active:
                    logging.info(
                        'Traffic Light: {} is inactive, skipping conversion'.
                            format(tl.traffic_light_id))
                    continue

                ## Only valid if the traffic light has not been created ##

                # create a new node for the traffic light
                traffic_light = Node(
                    self.node_id_next,
                    "traffic_light",
                    # convert TrafficLight position if explicitly given
                    tl.position if tl.position.size > 0 else
                    from_edge.getToNode().getCoord3D(),
                    incLanes=None,
                    tl=tl.traffic_light_id)
                self.node_id_next += 1
                nodes_tl[tl.traffic_light_id] = traffic_light

                # have we already generated the tls for this traffic light?
                if tl.traffic_light_id in self.traffic_light_signals:
                    logging.warning(
                        'TrafficLight: {} is referenced by multiple lanelets'.
                            format(tl.traffic_light_id))
                    continue

                # create Traffic Light Signal
                # give a testing program id:
                tls_program = TLSProgram('cr_converted', tl.time_offset,
                                         'static')
                for cycle in tl.cycle:
                    state = traffic_light_states_CR2SUMO[cycle.state]
                    tls_program.addPhase(state, cycle.duration * self.conf.dt)

                tls = TLS(tl.traffic_light_id)
                tls.addProgram(tls_program)

                def get_lanes(edge) -> List[Lane]:
                    """
                    param: return: List of lanes for the given edge
                    """
                    return [
                        lane for lane_id, lane in self.lanes.items()
                        if edge.getID() == lane.getEdge().getID()
                    ]

                def connection_exists(from_lane: str, to_lane: str) -> bool:
                    """
                    param: return: True iff. a connection between from_lane -> to_lane exists
                    """
                    for c in self._new_connections:
                        if str(c.getFromLane()) == from_lane and str(
                            c.getToLane()) == to_lane:
                            return True
                    return False

                # TODO: Add proper lane modelling for the entire converter
                for to_edge in successor_edges:
                    for from_lane in get_lanes(from_edge):
                        for to_lane in get_lanes(to_edge):
                            if not connection_exists(from_lane.getID(),
                                                     to_lane.getID()):
                                continue
                            tls.addConnection(Connection(from_edge,
                                                         to_edge,
                                                         from_lane,
                                                         to_lane,
                                                         direction=None,
                                                         tls=tl.traffic_light_id,
                                                         tllink=0,
                                                         state=None))

                self.traffic_light_signals[tl.traffic_light_id] = tls

        # save nodes to global state
        for tl, node in nodes_tl.items():
            self.new_nodes[node.getID()] = node

    def _is_merged_edge(self, edge: Edge):
        """
        returns True if the edge must be removed, False otherwise
        :param edge: the edge to consider
        :return: flag remove_edge
        """
        start_node_id = edge.getFromNode().getID()
        end_node_id = edge.getToNode().getID()

        return any(
            start_node_id in merged_nodes and end_node_id in merged_nodes
            for merged_nodes in self.merged_dictionary.values())

    def _check_addition(self, to_edges):
        """
        Check if the connection is really to add
        :param to_edges: destination edges to check
        :return: True if the connection must be added, False otherwise
        """
        mustAdd = True
        for connection in to_edges:
            if connection not in self.new_edges.keys():
                mustAdd = False
        return mustAdd

    def _redefine_connection(self, from_edge, to_edges):
        """
        Substitute the ID of edges that were transformed into lanes with their corresponding edge ID
        :param from_edge: source Edge ID
        :param to_edges: destinations edges IDs
        :return: fromEdgeNew, toEdgesNew
        """
        toEdgesNew = []
        for master_edge, lanes in self.lanes_dict.items():
            if from_edge in lanes:
                fromEdgeNew = master_edge
            for edge in to_edges:
                if edge in lanes:
                    toEdgesNew.append(master_edge)
        return fromEdgeNew, toEdgesNew

    def _calculate_centroid(self, nodes):
        """
        Calculate the average of a given list of nodes
        :param nodes: list containing nodes
        :return: the coordinates of the average node, x and y
        """
        list_x = []
        list_y = []
        for node in nodes:
            coordinates = node.getCoord()
            list_x.append(coordinates[0])
            list_y.append(coordinates[1])
        average_x = np.sum(list_x) / len(list_x)
        average_y = np.sum(list_y) / len(list_y)
        return average_x, average_y

    def _getShapeString(self, shape):
        """
        Convert a collection of points from format shape  to string
        :param shape: a collection of point defining and edge
        :return: the same shape but in string format
        """
        shapeString = ""
        for point in shape:
            pointx = point[0]
            pointy = point[1]
            pointString = str(pointx) + "," + str(pointy)
            shapeString += pointString + " "
        return shapeString

    def auto_generate_traffic_light_system(self,
                                           lanelet_id: int,
                                           cycle_time: int = 90) -> bool:
        """
        Automatically generate a TLS for the given intersection
        param: lanelet_id: id of lanelet in junction to generate Traffic Lights for
        param: cycle_time: total duration of a traffic light cycle in seconds
        :return: if the conversion was successful
        """
        if not self._output_file:
            logging.error("Need to call convert_to_net_file first")
            return False

        # did the user select an incoming lanelet to the junction?
        if not lanelet_id in self.lanelet_id2junction:
            lanelet: Lanelet = self.lanelet_network.find_lanelet_by_id(
                lanelet_id)
            if not lanelet:
                logging.warning("Invalid lanelet: {}".format(lanelet_id))
                return False
            # if the selected lanelet is not an incoming one, check the prececessors
            pred_ids = [
                pred for pred in lanelet.predecessor
                if pred in self.lanelet_id2junction
            ]
            if len(pred_ids) == 0:
                logging.info(
                    "No junction found for lanelet {}".format(lanelet_id))
                return False
            lanelet_id = pred_ids[0]

        # does the lanelet have predefined traffic light?
        # If so guess signals for them and copy the corresponding position
        guess_signals = False
        if self.lanelet_network.find_lanelet_by_id(lanelet_id).traffic_lights:
            guess_signals = True

        # auto generate the TLS with netconvert
        junction = self.lanelet_id2junction[lanelet_id]
        command = "netconvert --sumo-net-file=" + self._output_file + \
                  " --output-file=" + self._output_file + \
                  " --tls.guess=true" + \
                  " --tls.guess-signals=" + ('true' if guess_signals else 'false') + \
                  " --tls.group-signals=true" + \
                  " --tls.cycle.time=" + str(cycle_time) + \
                  " --tls.set=" + str(junction.id)
        try:
            out = subprocess.check_output(command.split(),
                                          timeout=5.,
                                          stderr=subprocess.STDOUT,
                                          shell=True)
            if "error" in str(out).lower():
                return False
        except Exception as e:
            logging.error(e)
            return False

        # add the generated tls to the lanelet_network
        self._read_junctions_from_net_file(self._output_file)
        # update the read junction
        junction = self.lanelet_id2junction[lanelet_id]

        with open(self._output_file, "r") as f:
            xml = ET.parse(f)

        # parse TLS from generated xml file
        def get_tls(xml, junction) -> TLSProgram:
            for tl_logic in xml.findall("tlLogic"):
                if not int(tl_logic.get("id")) == junction.id: continue

                tls_program = TLSProgram(tl_logic.get("programID"),
                                         int(tl_logic.get("offset")),
                                         tl_logic.get("type"))
                for phase in tl_logic.findall("phase"):
                    tls_program.addPhase(phase.get("state"),
                                         int(phase.get("duration")))
                return tls_program

        tls_program = get_tls(xml, junction)

        # compute unused id value for the traffic lights
        next_cr_id = max_lanelet_network_id(self.lanelet_network) + 1

        # add Traffic Lights to the corresponding lanelets
        # TODO: somewhat hacky replace with proper connection reading
        for c in xml.findall('connection'):
            tl = c.get("tl")
            if not (tl and int(tl) == junction.id): continue

            lanelet_id = self.lane_id2lanelet_id["{}_{}".format(
                c.get('from'), c.get("fromLane"))]
            lanelet = self.lanelet_network.find_lanelet_by_id(lanelet_id)
            link_index = int(c.get("linkIndex"))

            # sensible defaults for newly generated traffic light
            # TODO: This assuems right-hand traffic
            position = lanelet.right_vertices[-1]
            time_offset = tls_program.getOffset()
            direction = TrafficLightDirection.ALL
            active = True

            # replace current traffic light if one exists on the lanelet
            if lanelet.traffic_lights:
                traffic_lights: List[TrafficLight] = [
                    self.lanelet_network.find_traffic_light_by_id(id)
                    for id in lanelet.traffic_lights
                ]
                tl = traffic_lights[0]
                # copy attributes from old TrafficLight to new one
                position = tl.position
                direction = tl.direction
                active = tl.active
                # remove old traffic light from lanelet
                lanelet._traffic_lights -= set([tl.traffic_light_id])

            traffic_light = TrafficLight(next_cr_id, [
                TrafficLightCycleElement(
                    traffic_light_states_SUMO2CR[state[link_index]],
                    int(duration / self.conf.dt))
                for state, duration in tls_program.getPhases()
            ], position, time_offset, direction, active)
            next_cr_id += 1

            self.lanelet_network.add_traffic_light(traffic_light,
                                                   set([lanelet_id]))

        remove_unreferenced_traffic_lights(self.lanelet_network)
        return True

    def write_intermediate_files(self, output_path: str) -> Tuple[str, ...]:
        """
        Function for writing the edges and nodes files in xml format
        :param output_path: the relative path of the output
        :return: None
        """

        return (self._write_nodes_file(output_path),
                self._write_edges_file(output_path),
                self._write_connections_file(output_path),
                self._write_traffic_file(output_path),
                self._write_edge_type_file(output_path))

    def _write_nodes_file(self, output_path: str) -> str:
        """
        Functio for writing the nodes file
        :param output_path: path for the file
        :return: nothing
        """
        file_path = os.path.join(os.path.dirname(output_path), f"{self.conf.scenario_name}.nod.xml")
        with open(file_path, 'w+') as output_file:
            sumolib.writeXMLHeader(output_file, 'CommonRoad Map Tool')
            nodes = etree.Element("nodes")

            for node in self.new_nodes.values():
                nodes.append(etree.fromstring(node.toXML()))

            # pretty print & write the generated xml
            output_file.write(str(etree.tostring(nodes, pretty_print=True, encoding="utf-8"), encoding="utf-8"))

        self._nodes_file = file_path
        return file_path

    def _write_edges_file(self, output_path: str) -> str:
        """
        Function for writing the edges file
        :param output_path: path for the file
        :return: nothing
        """
        file_path = os.path.join(os.path.dirname(output_path), f"{self.conf.scenario_name}.edg.xml")
        with open(file_path, 'w+') as output_file:
            sumolib.writeXMLHeader(output_file, 'CommonRoad Map Tool')
            edges = etree.Element('edges')
            for edge in self.new_edges.values():
                edges.append(etree.fromstring(edge.toXML()))

            # pretty print & write the generated xml
            output_file.write(str(etree.tostring(edges, pretty_print=True, encoding="utf-8"), encoding="utf-8"))

        self._edges_file = file_path
        return file_path

    def _write_connections_file(self, output_path: str) -> str:
        """
        Function for writing the connections file
        :param output_path: path for the file
        :return: nothing
        """
        file_path = os.path.join(os.path.dirname(output_path), f"{self.conf.scenario_name}.con.xml")
        with open(file_path, 'w+') as output_file:
            sumolib.writeXMLHeader(output_file, 'CommonRoad Map Tool')
            connections = etree.Element('connections')
            for connection in self._new_connections:
                connections.append(etree.fromstring(connection.toXML()))
            for crossings in self._crossings.values():
                for crossing in crossings:
                    connections.append(etree.fromstring(crossing.toXML()))

            # pretty print & write the generated xml
            output_file.write(str(etree.tostring(connections, pretty_print=True, encoding="utf-8"), encoding="utf-8"))

        self._connections_file = file_path
        return file_path

    def _write_traffic_file(self, output_path: str) -> str:
        """
        Writes the tll.net.xml file to disk
        :param output_path: path for the file
        """
        file_path = os.path.join(os.path.dirname(output_path), f"{self.conf.scenario_name}.tll.xml")
        with open(file_path, "w+") as f:
            sumolib.writeXMLHeader(f, 'CommonRoad Map Tool')
            tlLogics = etree.Element('tlLogics')

            for tls in self.traffic_light_signals.values():
                tls_xml = etree.fromstring(tls.toXML())
                tlLogics.append(tls_xml.find('tlLogic'))
                for conn in tls_xml.findall('connection'):
                    tlLogics.append(conn)
            f.write(
                str(etree.tostring(tlLogics, pretty_print=True, encoding="utf-8"), encoding="utf-8"))

        self._traffic_file = file_path
        return file_path

    def _write_edge_type_file(self, output_path: str) -> str:
        """
        Writes the tll.net.xml file to disk
        :param output_path: path for the file
        """
        file_path = os.path.join(os.path.dirname(output_path), f"{self.conf.scenario_name}.typ.xml")
        with open(file_path, "w+") as f:
            sumolib.writeXMLHeader(f, 'CommonRoad Map Tool')
            types = etree.fromstring(self.edge_types.to_XML())
            f.write(str(etree.tostring(types, pretty_print=True, encoding="utf-8"), encoding="utf-8"))
        self._type_file = file_path
        return file_path

    def merge_intermediate_files(self, output_path: str, nodes_path: str, edges_path: str, connections_path: str,
                                 traffic_path: str, type_path: str, cleanup=True, update_internal_ids=True) -> bool:
        """
        Function that merges the edges and nodes files into one using netconvert
        :param connections_path:
        :param nodes_path:
        :param edges_path:
        :param traffic_path:
        :param type_path:
        :param output_path: the relative path of the output
        :param cleanup: deletes temporary input files after creating net file (only deactivate for debugging)
        :param update_internal_ids: Updates the internal Edge IDs from the newly generated net file
        :return: bool: returns False if conversion fails
        """

        # The header of the xml files must be removed
        to_remove = ["options", "xml"]
        for path in [nodes_path, edges_path, connections_path, traffic_path]:
            # Removing header in file
            with open(path, 'r') as file:
                lines = file.readlines()
            with open(path, 'w') as file:
                for line in lines:
                    if not any(word in line for word in to_remove):
                        file.write(line)

        self._output_file = str(output_path)
        # Calling of Netconvert
        command = f"netconvert " \
                  f" --no-turnarounds=true" \
                  f" --junctions.internal-link-detail=20" \
                  f" --geometry.avoid-overlap=true" \
                  f" --offset.disable-normalization=true" \
                  f" --node-files={nodes_path}" \
                  f" --edge-files={edges_path}" \
                  f" --connection-files={connections_path}" \
                  f" --tllogic-files={traffic_path}" \
                  f" --type-files={type_path}" \
                  f" --output-file={output_path}" \
                  f" --geometry.remove.keep-edges.explicit=true" + \
                  f" --seed={SumoConfig.random_seed}"
        success = True
        try:
            _ = subprocess.check_output(command.split(), timeout=5.0)
            self._read_junctions_from_net_file(self._output_file)
            # update lengths
            update_edge_lengths(self._output_file)

            if update_internal_ids:
                self._update_internal_IDs_from_net_file(self._output_file)

        except FileNotFoundError as e:
            if 'netconvert' in e.filename:
                warnings.warn("Is netconvert installed and added to PATH?")
            success = False
        except ScenarioException:
            raise
        except Exception as e:
            logging.error(e)
            success = False

        if cleanup and success:
            for path in [nodes_path, edges_path, connections_path, traffic_path]:
                os.remove(path)

        return success


    def _update_internal_IDs_from_net_file(self, net_file_path: str):
        with open(net_file_path, 'r') as f:
            root = ET.parse(f)

        def grouped_list(list, criterion):
            return groupby(sorted(list, key=criterion), key=criterion)

        original_connection_map = {str(from_edge):
                                       {str(from_lane):
                                            {str(to_edge):
                                                 {str(to_lane):
                                                      [connection.getViaLaneID() for connection in to_lane_connections]
                                                  for to_lane, to_lane_connections in grouped_list(to_edge_connections,
                                                                                                   lambda
                                                                                                       connection: connection.getToLane())}
                                             for to_edge, to_edge_connections in grouped_list(from_lane_connections,
                                                                                              lambda
                                                                                                  connection: connection.getTo())}
                                        for from_lane, from_lane_connections in grouped_list(from_edge_connections,
                                                                                             lambda
                                                                                                 connection: connection.getFromLane())}
                                   for from_edge, from_edge_connections in grouped_list(self._new_connections,
                                                                                        lambda
                                                                                            connection: connection.getFrom())}

        available_lane_ids = set()

        for connection_xml in root.findall("connection"):
            from_edge_id = connection_xml.get('from')
            to_edge_id = connection_xml.get('to')

            from_lane_id = connection_xml.get('fromLane')
            to_lane_id = connection_xml.get('toLane')

            # Add seen lane ids to the available set
            available_lane_ids |= {f"{from_edge_id}_{from_lane_id}", f"{to_edge_id}_{to_lane_id}"}

            # Skip the connections from or to internal edges
            if from_edge_id.startswith(':') or to_edge_id.startswith(':'):
                continue

            # Skip the normal connection
            new_internal_connection_id = connection_xml.get('via')
            if not new_internal_connection_id or not new_internal_connection_id.startswith(':'):
                continue

            # if new_internal_connection_ID.contains(' '):
            #     raise ScenarioException("There is no lanelet between intersections/junctions, which causes that these intersections must be merged in SUMO, therefore multiple internal edges would be in this merged intersection, which is not supported!")

            new_internal_connection_id_split = new_internal_connection_id.split('_')
            new_internal_edge_id = f"{new_internal_connection_id_split[0]}_{new_internal_connection_id_split[1]}"
            new_internal_lane_id = new_internal_connection_id_split[2]

            try:
                original_internal_connection_ids = original_connection_map[from_edge_id][from_lane_id][to_edge_id][
                    to_lane_id]
            except KeyError as invalid_key:
                raise ScenarioException(
                    f"Inconsistent scenario, there is no connection between "
                    f"from: {from_edge_id}_{from_lane_id}, to: {to_edge_id}_{to_lane_id}, {invalid_key}")

            if len(original_internal_connection_ids) > 1:
                raise RuntimeError(
                    f"The connection is ambiguous between from {from_edge_id}_{from_lane_id}, to {to_edge_id}_{to_lane_id}")
            original_internal_connection_ids = original_internal_connection_ids[0]

            # If there is no internal connection, continue
            if original_internal_connection_ids is None:
                continue

            for original_internal_connection_ID in original_internal_connection_ids.split(" "):
                original_internal_connection_ID_splitted = original_internal_connection_ID.split('_')
                original_internal_edge_ID = original_internal_connection_ID_splitted[0]
                original_internal_lane_ID = original_internal_connection_ID_splitted[1]

                original_lanelet_ID = self.lane_id2lanelet_id[original_internal_connection_ID]

                # Update the dictionaries
                if new_internal_connection_id in self.lane_id2lanelet_id:
                    if not isinstance(self.lane_id2lanelet_id[new_internal_connection_id], list):
                        self.lane_id2lanelet_id[new_internal_connection_id] = [
                            self.lane_id2lanelet_id[new_internal_connection_id]]
                    self.lane_id2lanelet_id[new_internal_connection_id].append(original_lanelet_ID)
                else:
                    self.lane_id2lanelet_id[new_internal_connection_id] = original_lanelet_ID
                # del self.lane_id2lanelet_id[original_internal_connection_ID]

                self.lanelet_id2edge_id[original_lanelet_ID] = new_internal_edge_id

                self.lanelet_id2edge_lane_id[original_lanelet_ID] = new_internal_lane_id

                self.lanelet_id2lane_id[original_lanelet_ID] = new_internal_connection_id

        # available_lanelet_ids = {self.lane_id2lanelet_id[available_lane_id] for available_lane_id in available_lane_ids if available_lane_id in self.lane_id2lanelet_id}

        for lanelet in self.lanelet_network.lanelets:
            lanelet_id = lanelet.lanelet_id
            lane_id = self.lanelet_id2lane_id[lanelet_id]
            if lane_id not in available_lane_ids:
                del self.lanelet_id2edge_id[lanelet_id]
                del self.lanelet_id2edge_lane_id[lanelet_id]
                del self.lanelet_id2lane_id[lanelet_id]

    def _read_junctions_from_net_file(self, filename: str):
        # parse junctions from .net.xml
        with open(filename, 'r') as f:
            root = ET.parse(f)

        for junction_xml in root.findall("junction"):
            inc_lanes: List[Lane] = [
                self.lanes[lane_id]
                for lane_id in junction_xml.get('incLanes').split()
                # we don't care about internal junction added by netconvert
                if lane_id in self.lanes
            ]
            shape = [
                tuple([float(i) for i in s.split(",")])
                for s in junction_xml.get('shape').split()
            ]
            junction = Junction(id=int(junction_xml.get('id')),
                                j_type=junction_xml.get('type'),
                                x=float(junction_xml.get('x')),
                                y=float(junction_xml.get('y')),
                                incLanes=inc_lanes,
                                shape=shape)
            for lanelet_id in [
                self.lane_id2lanelet_id[l.getID()] for l in inc_lanes
            ]:
                self.lanelet_id2junction[lanelet_id] = junction

    @staticmethod
    def rewrite_netfile(output: str):
        """
        Change the type of the junction node to zipper.
        :param output: the netfile to be modified.
        :return: None
        """
        tree = ET.parse(output)
        root = tree.getroot()
        junctions = root.findall("junction")
        for junction in junctions:
            for key, value in junction.attrib.items():
                if key == 'type' and (value == 'priority'
                                      or value == 'unregulated'):
                    junction.set(key, 'zipper')

        tree.write(output, encoding='utf-8', xml_declaration=True)

    def convert_to_net_file(self, output_folder: str) -> bool:
        """
        Convert the Commonroad scenario to a net.xml file, specified by the absolute  path output_file.
        NOTE: This method regenerates the traffic!
        :param path of the returned net.xml file
        :return returns whether conversion was successful
        """

        output_path = os.path.join(output_folder, self.conf.scenario_name + '.net.xml')
        logging.info("Converting to SUMO Map")
        self._convert_map()

        logging.info("Merging Intermediate Files")
        intermediary_files = self.write_intermediate_files(output_path)
        conversion_possible = self.merge_intermediate_files(output_path, *intermediary_files)
        if not conversion_possible:
            logging.error("Error converting map, see above for details")
            return False

        logging.info("Generating Traffic Routes")
        return self._generate_routes(output_path)

    def convert_scenario_to_net_file(self, scenario: Scenario, output_folder: str) -> bool:
        """
        Convert the Commonroad scenario to SUMO format.
        The routes will be initialized according to the trajectories defined in the CR scenario
        :param scenario: the scenario to be converted
        :param output_folder: path to the output folder
        :return returns whether conversion was successful
        """
        output_path = os.path.join(output_folder, self.conf.scenario_name + '.net.xml')
        logging.info("Converting to SUMO Map")
        self._convert_map()

        logging.info("Merging Intermediate Files")
        intermediary_files = self.write_intermediate_files(output_path)
        conversion_possible = self.merge_intermediate_files(output_path, *intermediary_files,
                                                            update_internal_ids=True)
        if not conversion_possible:
            logging.error("Error converting map, see above for details")
            return False

        logging.info("Converting Traffic Routes")
        return self._convert_routes(scenario, output_folder)

    def _convert_routes(self, scenario: Scenario, output_folder: str) -> bool:
        """
        Convert the Commonroad trajectories to SUMO routes. Next to the route files add file will be created as well
        :param scenario: the scenario to be converted
        :param output_folder: path to the output folder
        :return returns whether conversion was successful
        """
        scenario_name = self.conf.scenario_name
        net_file = os.path.join(output_folder, scenario_name + '.net.xml')

        add_file = self._convert_to_add_file(scenario, output_folder)
        rou_files = self._convert_to_rou_file(scenario, output_folder)
        self.sumo_cfg_file = self._generate_cfg_file(scenario_name, net_file, rou_files, add_file,
                                                     output_folder)
        return True

    def _generate_routes(self, net_file: str) -> bool:
        """
        Automatically generates traffic routes from the given .net.xml file

        :param net_file: Path of the SUMO .net.xml file
        :return bool: If the conversion was successful
        """
        if len(self.conf.ego_ids) > self.conf.n_ego_vehicles:
            logging.error("total number of given ego_vehicles must be <= n_ego_vehicles, but {}not<={}" \
                          .format(len(self.conf.ego_ids), self.conf.n_ego_vehicles))
            return False

        if self.conf.n_ego_vehicles > self.conf.n_vehicles_max:
            logging.error(
                "Number of ego vehicles needs to be <= than the total number of vehicles. n_ego_vehicles: {} > n_vehicles_max: {}"
                    .format(self.conf.n_ego_vehicles, self.conf.n_vehicles_max))
            return False

        scenario_name = self.conf.scenario_name
        out_folder = os.path.dirname(net_file)

        add_file = self._generate_add_file(scenario_name, out_folder)
        rou_files = self._generate_rou_file(net_file, scenario_name,
                                            out_folder)
        self.sumo_cfg_file = self._generate_cfg_file(scenario_name, net_file,
                                                     rou_files, add_file,
                                                     out_folder)
        return True

    def _convert_to_add_file(self, scenario: Scenario, output_folder: str) -> str:
        """
        During converting the Commonroad trajectories to SUMO routes add file is required for SUMO.
        :param scenario: the scenario to be converted
        :param output_folder: path to the output folder
        :return: the path of the created add file
        """
        add_file = os.path.join(output_folder, self.conf.scenario_name + '.add.xml')

        # create file
        domTree = minidom.Document()
        additional_node = domTree.createElement("additional")
        domTree.appendChild(additional_node)
        vType_dist_node = domTree.createElement("vTypeDistribution")
        vType_dist_node.setAttribute("id", "DEFAULT_VEHTYPE")
        additional_node.appendChild(vType_dist_node)

        # config parameters for easy access
        vehicle_params = self.conf.veh_params
        driving_params = self.conf.driving_params

        def get_grouped_obstacles(obstacle_list):
            return {obstacle_id: list(obstacles)
                    for obstacle_id, obstacles in groupby(sorted(obstacle_list,
                                                                 key=lambda
                                                                     obstacle: obstacle.obstacle_type.value),
                                                          key=lambda
                                                              obstacle: obstacle.obstacle_type)}

        num_all_obstacles = len(scenario.obstacles)
        grouped_obstacles = {ObstacleRole.STATIC: get_grouped_obstacles(scenario.static_obstacles),
                             ObstacleRole.DYNAMIC: get_grouped_obstacles(
                                 scenario.dynamic_obstacles)}

        for veh_role, type_grouped_obstacles in grouped_obstacles.items():
            for veh_type, obstacle_list in type_grouped_obstacles.items():
                sumo_veh_type = VEHICLE_TYPE_CR2SUMO[veh_type]
                if veh_role == ObstacleRole.STATIC:
                    sumo_veh_type_name = sumo_veh_type + "_static"
                else:
                    sumo_veh_type_name = sumo_veh_type
                vType_node = domTree.createElement("vType")
                vType_node.setAttribute("id", sumo_veh_type_name)
                vType_node.setAttribute("guiShape", sumo_veh_type)
                vType_node.setAttribute("vClass", sumo_veh_type)
                vType_node.setAttribute("probability", str(len(obstacle_list) / num_all_obstacles))

                for att_name, setting in vehicle_params.items():
                    att_value = setting[sumo_veh_type]
                    if type(att_value) is Interval:
                        raise ValueError(
                            f"Converting a CommonRoad scenario does not support using Interval "
                            f"as value for parameter {att_name}.{veh_type}")
                    else:
                        att_value = str(att_value)
                    vType_node.setAttribute(att_name, att_value)
                for att_name, att_value in driving_params.items():
                    vType_node.setAttribute(att_name, str("{0:.2f}".format(att_value)))
                if veh_role == ObstacleRole.STATIC:
                    vType_node.setAttribute("maxSpeed", str(f"{sys.float_info.min}"))

                vType_dist_node.appendChild(vType_node)

        with open(add_file, "w") as f:
            domTree.documentElement.writexml(f, addindent="\t", newl="\n")

        logging.info("Additional file written to {}".format(add_file))
        return add_file

    def _generate_add_file(self, scenario_name: str,
                           output_folder: str) -> str:
        """
        Generate additional file for sumo scenario to define attributes of different vehicle types.

        :param output_folder: the generated add file will be saved here
        :return: additional file
        """
        add_file = os.path.join(output_folder, scenario_name + '.add.xml')

        # create file
        domTree = minidom.Document()
        additional_node = domTree.createElement("additional")
        domTree.appendChild(additional_node)
        vType_dist_node = domTree.createElement("vTypeDistribution")
        vType_dist_node.setAttribute("id", "DEFAULT_VEHTYPE")
        additional_node.appendChild(vType_dist_node)

        # config parameters for easy access
        veh_distribution = self.conf.veh_distribution
        veh_params = self.conf.veh_params
        driving_params = self.conf.driving_params

        for veh_type, probability in veh_distribution.items():
            if probability > 0:
                vType_node = domTree.createElement("vType")
                vType_node.setAttribute("id", VEHICLE_TYPE_CR2SUMO[veh_type])
                vType_node.setAttribute("guiShape", VEHICLE_TYPE_CR2SUMO[veh_type])
                vType_node.setAttribute("vClass", VEHICLE_TYPE_CR2SUMO[veh_type])
                vType_node.setAttribute("probability", str(probability))
                for att_name, setting in veh_params.items():
                    att_value = setting[veh_type]
                    if type(att_value) is Interval:
                        att_value = np.random.uniform(att_value.start,
                                                      att_value.end, 1)[0]
                        att_value = str("{0:.2f}".format(att_value))
                    else:
                        att_value = str(att_value)
                    vType_node.setAttribute(att_name, att_value)
                for att_name, value_interval in driving_params.items():
                    att_value = np.random.uniform(value_interval.start,
                                                  value_interval.end, 1)[0]
                    vType_node.setAttribute(att_name,
                                            str("{0:.2f}".format(att_value)))
                vType_dist_node.appendChild(vType_node)
            #     print("The probability of the vehicle type %s is %s." % (veh_type, probability))
            # else:
            #     print("The probability of the vehicle type %s is 0." % veh_type)

        with open(add_file, "w") as f:
            domTree.documentElement.writexml(f, addindent="\t", newl="\n")

        logging.info("Additional file written to {}".format(add_file))
        return add_file

    def _convert_to_rou_file(
        self,
        scenario: Scenario,
        out_folder: str,
    ) -> Dict[str, str]:
        """
        Creates route files from CommonRoad scenario.

        :param scenario: the scenario to be converted
        :param out_folder: output folder of route file
        :return: path of route file
        """

        ccosy_cache = {}

        def get_ccosy(lanelet: Lanelet):
            if lanelet.lanelet_id not in ccosy_cache:
                ccosy_cache[lanelet.lanelet_id] = create_coordinate_system_from_polyline(
                    lanelet.center_vertices)
            return ccosy_cache[lanelet.lanelet_id]

        # TODO: The following methods are coming from the route-planner repository.
        #  These functions are currently required only for this method, however, this functionality
        #  is useful over the whole CommonRoad framework, therefore it should be placed
        #  in the pycrccosy or commonroad-io repository
        #  The future of these methods needs to be discussed
        def relative_orientation(from_angle1_in_rad, to_angle2_in_rad):
            phi = (to_angle2_in_rad - from_angle1_in_rad) % (2 * np.pi)
            if phi > np.pi:
                phi -= (2 * np.pi)

            return phi

        def lanelet_orientation_at_position(lanelet: Lanelet, position: np.ndarray):
            """
            Finds the lanelet orientation with the two closest point to the given state

            :param lanelet: Lanelet on which the orientation at the given state should be calculated
            :param position: Position where the lanelet's orientation should be calculated
            :return: An orientation in interval [-pi,pi]
            """
            ccosy = get_ccosy(lanelet)
            long, rel_pos_to_domain = get_long_dist(ccosy, position)
            tangent = ccosy.tangent(long)
            return np.arctan2(tangent[1], tangent[0])

        def sorted_lanelet_ids(lanelet_ids: List[int], orientation: float, position: np.ndarray,
                               scenario: Scenario) \
            -> List[int]:
            """
            return the lanelets sorted by relative orientation to the position and orientation given
            """

            if len(lanelet_ids) <= 1:
                return lanelet_ids
            else:
                lanelet_id_list = np.array(lanelet_ids)

                def get_lanelet_relative_orientation(lanelet_id):
                    lanelet = scenario.lanelet_network.find_lanelet_by_id(lanelet_id)
                    lanelet_orientation = lanelet_orientation_at_position(lanelet, position)
                    return np.abs(relative_orientation(lanelet_orientation, orientation))

                orientation_differences = np.array(
                    list(map(get_lanelet_relative_orientation, lanelet_id_list)))
                sorted_indices = np.argsort(orientation_differences)
                return list(lanelet_id_list[sorted_indices])

        def create_coordinate_system_from_polyline(
            polyline) -> pycrccosy.CurvilinearCoordinateSystem:

            def compute_polyline_length(polyline: np.ndarray) -> float:
                """
                Computes the path length s of a given polyline
                :param polyline: The polyline
                :return: The path length of the polyline
                """
                assert isinstance(polyline, np.ndarray) and polyline.ndim == 2 and len(
                    polyline[:,
                    0]) > 2, 'Polyline malformed for path length computation p={}'.format(polyline)

                distance_between_points = np.diff(polyline, axis=0)
                # noinspection PyTypeChecker
                return np.sum(np.sqrt(np.sum(distance_between_points ** 2, axis=1)))

            def resample_polyline_with_length_check(polyline):
                length = np.linalg.norm(polyline[-1] - polyline[0])
                if length > 2.0:
                    polyline = resample_polyline(polyline, 1.0)
                else:
                    polyline = resample_polyline(polyline, length / 10.0)

                return polyline

            def chaikins_corner_cutting2(coords, refinements=2):
                coords = np.array(coords)

                for _ in range(refinements):
                    L = coords.repeat(2, axis=0)
                    R = np.empty_like(L)
                    R[0] = L[0]
                    R[2::2] = L[1:-1:2]
                    R[1:-1:2] = L[2::2]
                    R[-1] = L[-1]
                    coords = L * 0.75 + R * 0.25

                return coords

            polyline = resample_polyline_with_length_check(polyline)

            abs_curvature = abs(compute_curvature_from_polyline(polyline))
            max_curvature = max(abs_curvature)
            infinite_loop_counter = 0
            while max_curvature > 0.1:
                polyline = np.array(chaikins_corner_cutting2(polyline))

                length = compute_polyline_length(polyline)
                if length > 10:
                    polyline = resample_polyline(polyline, 1.0)
                else:
                    polyline = resample_polyline(polyline, length / 10.0)

                abs_curvature = abs(compute_curvature_from_polyline(polyline))
                max_curvature = max(abs_curvature)

                infinite_loop_counter += 1

                if infinite_loop_counter > 20:
                    break

            return pycrccosy.CurvilinearCoordinateSystem(polyline)

        def get_long_dist(ccosy, position):
            try:
                rel_pos_to_domain = 0
                long_dist, lat_dist = ccosy.convert_to_curvilinear_coords(position[0], position[1])
                return long_dist, rel_pos_to_domain
            except ValueError:
                eps = 0.1
                curvi_coords_of_projection_domain = np.array(ccosy.curvilinear_projection_domain())

                longitudinal_min, normal_min = np.min(curvi_coords_of_projection_domain,
                                                      axis=0) + eps
                longitudinal_max, normal_max = np.max(curvi_coords_of_projection_domain,
                                                      axis=0) - eps
                normal_center = (normal_min + normal_max) / 2

                bounding_points = np.array(
                    [ccosy.convert_to_cartesian_coords(longitudinal_min, normal_center),
                     ccosy.convert_to_cartesian_coords(longitudinal_max, normal_center)])
                rel_positions = position - np.array(
                    [bounding_point for bounding_point in bounding_points])
                distances = np.linalg.norm(rel_positions, axis=1)

                if distances[0] < distances[1]:
                    # Nearer to the first bounding point
                    rel_pos_to_domain = -1
                    return 0, rel_pos_to_domain
                else:
                    # Nearer to the last bounding point
                    rel_pos_to_domain = 1
                    return ccosy.length(), rel_pos_to_domain

        def find_lanelet_id(state: State):
            possible_lanelet_ids = \
                scenario.lanelet_network.find_lanelet_by_position([state.position])[0]

            if len(possible_lanelet_ids) == 0:
                possible_lanelet_ids = scenario.lanelet_network.find_lanelet_by_shape(
                    obstacle.occupancy_at_time(state.time_step).shape)

            sorted_lanelet_id_list = sorted_lanelet_ids(possible_lanelet_ids,
                                                        state.orientation, state.position,
                                                        scenario)
            if len(sorted_lanelet_id_list) == 0:
                return None
            return sorted_lanelet_id_list[0]

        def get_position_in_lane(lanelet_id, position):
            # If the lanelet is merged in one SUMO lane, the lanelets must be merged too
            lane_id = self.lanelet_id2lane_id[lanelet_id]
            merged_lanelet_ids = self.lane_id2lanelet_id[lane_id]
            if isinstance(merged_lanelet_ids, list):
                starting_lanelet = scenario.lanelet_network.find_lanelet_by_id(merged_lanelet_ids[0])
                for succ_lanelet_id in merged_lanelet_ids[1:]:
                    succ_lanelet = scenario.lanelet_network.find_lanelet_by_id(succ_lanelet_id)
                    starting_lanelet = Lanelet.merge_lanelets(starting_lanelet, succ_lanelet)
            else:
                starting_lanelet = scenario.lanelet_network.find_lanelet_by_id(lanelet_id)
            # In SUMO the starting point of the vehicle is used as position, not the center
            depart_pos, _ = get_long_dist(get_ccosy(starting_lanelet), position)
            depart_pos += sumo_veh_length_center

            return depart_pos

        grouped_obstacles = {k: list(g) for k, g in groupby(sorted(scenario.obstacles,
                                                                   key=lambda
                                                                       obstacle: obstacle.obstacle_type.value),
                                                            key=lambda
                                                                obstacle: obstacle.obstacle_type)}

        # filenames
        route_files: Dict[str, str] = {
            'vehicle': os.path.join(out_folder, self.conf.scenario_name + ".vehicles.rou.xml"),
            "pedestrian": os.path.join(out_folder, self.conf.scenario_name + ".pedestrians.rou.xml")
        }

        for route_type, route_file in route_files.items():
            flatten = lambda l: [item for sublist in l for item in sublist]
            route_obstacles = flatten([obstacles
                                       for obstacle_type, obstacles in grouped_obstacles.items()
                                       if VEHICLE_NODE_TYPE_CR2SUMO[obstacle_type] == route_type])

            domTree = minidom.Document()
            routes_node = domTree.createElement("routes")
            domTree.appendChild(routes_node)
            vType_dist_node = domTree.createElement("vTypeDistribution")
            vType_dist_node.setAttribute("id", "DEFAULT_VEHTYPE")

            for obstacle in route_obstacles:
                vehicle_node = domTree.createElement("vehicle")

                vehicle_node.setAttribute("id", str(obstacle.obstacle_id))

                sumo_veh_type = VEHICLE_TYPE_CR2SUMO[obstacle.obstacle_type]
                sumo_veh_length_center = self.conf.veh_params['length'][sumo_veh_type] / 2

                if obstacle.obstacle_role == ObstacleRole.STATIC:
                    vehicle_node.setAttribute("depart", str(scenario.dt))
                    vehicle_node.setAttribute("departSpeed", str(0))
                    vehicle_node.setAttribute("type", f"{sumo_veh_type}_static")

                    starting_lanelet_id = find_lanelet_id(obstacle.initial_state)
                    if starting_lanelet_id not in self.lanelet_id2edge_lane_id:
                        logging.warning(f"The used starting lanelet {starting_lanelet_id} of the static obstacle "
                                        f"{obstacle.obstacle_id} was not converted into the SUMO map, the obstacle will be skipped!")
                        continue
                    depart_lane = self.lanelet_id2edge_lane_id[starting_lanelet_id]
                    vehicle_node.setAttribute("departLane", str(depart_lane))

                    depart_pos = get_position_in_lane(starting_lanelet_id, obstacle.initial_state.position)
                    vehicle_node.setAttribute("departPos", str(depart_pos))

                    vehicle_route_node = domTree.createElement("route")
                    edge = str(self.lanelet_id2edge_id[starting_lanelet_id])
                    vehicle_route_node.setAttribute("edges", edge)
                    vehicle_node.appendChild(vehicle_route_node)

                    routes_node.appendChild(vehicle_node)

                elif obstacle.obstacle_role == ObstacleRole.DYNAMIC:
                    if obstacle.prediction is None:
                        raise ScenarioException(
                            f"Obstacle {obstacle.obstacle_id} in scenario {scenario.scenario_id} "
                            f"has no trajectory")

                    vehicle_node.setAttribute("depart",
                                              str(
                                                  obstacle.prediction.initial_time_step * scenario.dt))
                    vehicle_node.setAttribute("departSpeed", str(obstacle.initial_state.velocity))
                    vehicle_node.setAttribute("type", sumo_veh_type)

                    lanelet_ids = []
                    last_lanelet_id = None

                    if not isinstance(obstacle.prediction, TrajectoryPrediction):
                        raise ScenarioException(
                            f"Only scenario with TrajectoryPrediction is supported for rou file generation, "
                            f"the current obstacle was {type(obstacle.prediction)}")

                    skip_obstacle = False
                    for state in obstacle.prediction.trajectory.state_list:

                        lanelet_id = find_lanelet_id(state)
                        if lanelet_id is None:
                            logging.warning(
                                "Skipping obstacle %s, because left the lanelet network in the scenario %s",
                                obstacle.obstacle_id, scenario.scenario_id)
                            skip_obstacle = True
                            break

                        if lanelet_id != last_lanelet_id:
                            if last_lanelet_id is not None:
                                prev_lanelet = scenario.lanelet_network.find_lanelet_by_id(last_lanelet_id)
                                if len(prev_lanelet.successor) == 0:
                                    break
                                if lanelet_id not in prev_lanelet.successor:
                                    if len(prev_lanelet.successor) == 1:
                                        logging.warning(
                                            f"The lanelet ID {lanelet_id} of the state at timestep {state.time_step} of obstacle {obstacle.obstacle_id} "
                                            f"was not found within the successors {prev_lanelet.successor} of the previous state, using {prev_lanelet.successor[0]}")
                                        lanelet_id = prev_lanelet.successor[0]
                                    else:
                                        continue
                            lanelet_ids.append(lanelet_id)
                            last_lanelet_id = lanelet_id

                    if skip_obstacle:
                        continue

                    # Add one successor to force the obstacle to leave the lanelet
                    last_lanelet = scenario.lanelet_network.find_lanelet_by_id(lanelet_ids[-1])
                    if len(last_lanelet.successor) > 0:
                        lanelet_ids.append(last_lanelet.successor[0])

                    # Add successors until not ending in internal edge
                    while lanelet_ids[-1] in self.lanelet_id2edge_id and \
                        str(self.lanelet_id2edge_id[lanelet_ids[-1]]).startswith(':'):
                        last_lanelet = scenario.lanelet_network.find_lanelet_by_id(lanelet_ids[-1])
                        lanelet_ids.append(last_lanelet.successor[0])
                        # _, all_successor_lanelet_ids = Lanelet.all_lanelets_by_merging_successors_from_lanelet(
                        #     last_lanelet,
                        #     scenario.lanelet_network)
                        #
                        # successor_lanelet_ids = all_successor_lanelet_ids[0]
                        # lanelet_ids.extend(successor_lanelet_ids[1:])

                    # Remove all the not converted lanelets
                    lanelet_ids_tmp = [lanelet_id for lanelet_id in lanelet_ids if
                                       lanelet_id in self.lanelet_id2edge_id]

                    if len(lanelet_ids_tmp) == 0:
                        logging.warning(
                            f"None of the used lanelets of the vehicle {obstacle.obstacle_id} has been converted, original lanelet IDs was: {lanelet_ids}, the vehicle will be skipped")
                        continue
                    lanelet_ids = lanelet_ids_tmp

                    starting_lanelet_id = lanelet_ids[0]
                    depart_lane = self.lanelet_id2edge_lane_id[starting_lanelet_id]
                    vehicle_node.setAttribute("departLane", str(depart_lane))

                    depart_pos = get_position_in_lane(starting_lanelet_id, obstacle.initial_state.position)
                    vehicle_node.setAttribute("departPos", str(depart_pos))

                    vehicle_route_node = domTree.createElement("route")
                    edges = [str(self.lanelet_id2edge_id[lanelet_id]) for lanelet_id in lanelet_ids]
                    # Remove internal edges
                    if edges[0].startswith(':'):
                        idx = next(idx for idx, (current_edge, next_edge) in enumerate(zip(edges[0:-1], edges[1:])) if
                                   not next_edge.startswith(':'))
                    else:
                        idx = 0
                    filtered_edges = [edges[idx]]
                    filtered_edges.extend([edge_id for edge_id in edges[idx + 1:] if not edge_id.startswith(':')])

                    vehicle_route_node.setAttribute("edges", " ".join(filtered_edges))
                    vehicle_node.appendChild(vehicle_route_node)

                    routes_node.appendChild(vehicle_node)
                else:
                    logging.warning("Obstacle %s in scenario %s has unknown role %s, "
                                    "skipping this obstacle",
                                    obstacle.obstacle_id, scenario.scenario_id,
                                    obstacle.obstacle_role)

            with open(route_file, "w") as f:
                domTree.documentElement.writexml(f, addindent="\t", newl="\n")

            logging.info("Route file written to {}".format(route_file))

        return route_files

    def _generate_rou_file(
        self,
        net_file: str,
        scenario_name: str,
        out_folder: str = None,
    ) -> Dict[str, str]:
        """
        Creates route & trips files using randomTrips generator.

        :param net_file: path of .net.xml file
        :param scenario_name: name of the CR Scenario
        :param out_folder: output folder of route file (same as net_file if None)
        :return: path of route file
        """

        total_lane_length = get_total_lane_length_from_netfile(net_file)
        if total_lane_length is not None:
            # calculate period based on traffic frequency depending on map size
            period = 1 / (self.conf.max_veh_per_km *
                          (total_lane_length / 1000) * self.conf.dt)
            logging.info(
                'SUMO traffic generation: traffic frequency is defined based on the total lane length of the road network.'
            )
        elif self.conf.veh_per_second is not None:
            # vehicles per second
            period = 1 / (self.conf.veh_per_second * self.conf.dt)
            logging.info(
                'SUMO traffic generation: the total_lane_length of the road network is not available. '
                'Traffic frequency is defined based on equidistant depature time.'
            )
        else:
            period = 0.5
            logging.info(
                'SUMO traffic generation: neither total_lane_length nor veh_per_second is defined. '
                'For each second there are two vehicles generated.')
        # step_per_departure = ((conf.departure_interval_vehicles.end - conf.departure_interval_vehicles.start) / n_vehicles_max)

        # filenames
        route_files: Dict[str, str] = {
            'vehicle': os.path.join(out_folder, scenario_name + ".vehicles.rou.xml"),
            "pedestrian": os.path.join(out_folder, scenario_name + ".pedestrians.rou.xml")
        }
        trip_files: Dict[str, str] = {
            'vehicle': os.path.join(out_folder, scenario_name + '.vehicles.trips.xml'),
            'pedestrian': os.path.join(out_folder, scenario_name + '.pedestrian.trips.xml')
        }
        add_file = os.path.join(out_folder, scenario_name + '.add.xml')

        def run(cmd) -> bool:
            try:
                subprocess.check_output(cmd)
                return True
            except subprocess.CalledProcessError as e:
                return False
                # raise RuntimeError(
                #     "Command '{}' return with error (code {}): {}".format(
                #         e.cmd, e.returncode, e.output)) from e

        # create vehicle route file
        run([
            'python',
            os.path.join(os.environ['SUMO_HOME'], 'tools',
                         'randomTrips.py'), '-n', net_file, '-o',
            trip_files['vehicle'], '-r', route_files["vehicle"], '-b',
            str(self.conf.departure_interval_vehicles.start), '-e',
            str(self.conf.departure_interval_vehicles.end), '-p',
            str(period), '--allow-fringe', '--fringe-factor',
            str(self.conf.fringe_factor), "--seed",
            str(self.conf.random_seed),
            '--trip-attributes=departLane=\"best\" departSpeed=\"max\" departPos=\"base\"'
        ])
        # create pedestrian routes
        run([
            'python',
            os.path.join(os.environ['SUMO_HOME'], 'tools',
                         'randomTrips.py'), '-n', net_file, '-o',
            trip_files['pedestrian'], '-r', route_files["pedestrian"], '-b',
            str(self.conf.departure_interval_vehicles.start), '-e',
            str(self.conf.departure_interval_vehicles.end), "-p",
            str(1 - self.conf.veh_distribution[ObstacleType.PEDESTRIAN]),
            '--allow-fringe', '--fringe-factor',
            str(self.conf.fringe_factor), "--persontrips", "--seed",
            str(self.conf.random_seed),
            '--trip-attributes= modes=\"public car\" departPos=\"base\"'
        ])

        if self.conf.n_ego_vehicles != 0:
            # get ego ids and add EGO_ID_START prefix
            ego_ids = self._find_ego_ids_by_departure_time(
                route_files["vehicle"])
            write_ego_ids_to_rou_file(route_files["vehicle"], ego_ids)

        return route_files

    def _find_ego_ids_by_departure_time(self, rou_file: str) -> list:
        """
        Returns ids of vehicles from route file which match desired departure time as close as possible.

        :param rou_file: path of route file
        :param n_ego_vehicles:  number of ego vehicles
        :param departure_time_ego: desired departure time ego vehicle
        :param ego_ids: if desired ids of ego_vehicle known, specify here

        """
        vehicles = sumolib.output.parse_fast(rou_file, 'vehicle', ['id', 'depart'])
        dep_times = []
        veh_ids = []
        for veh in vehicles:
            veh_ids.append(veh[0])
            dep_times.append(int(float(veh[1])))

        if n_ego_vehicles > len(veh_ids):
            warnings.warn('only {} vehicles in route file instead of {}'.format(len(veh_ids), n_ego_vehicles),
                          stacklevel=1)
            n_ego_vehicles = len(veh_ids)

        # check if specified ids exist
        for i in self.conf.ego_ids:
            if i not in veh_ids:
                warnings.warn('<generate_rou_file> id {} not in route file!'.format_map(i))
                del i

        # assign vehicles as ego by finding closest departure time
        dep_times = np.array(dep_times)
        veh_ids = np.array(veh_ids)
        greater_start_time = np.where(
            dep_times >= self.conf.departure_time_ego)[0]
        for index in greater_start_time:
            if len(self.conf.ego_ids) == n_ego_vehicles:
                break
            else:
                self.conf.ego_ids.append(veh_ids[index])

        if len(self.conf.ego_ids) < n_ego_vehicles:
            n_ids_missing = n_ego_vehicles - len(self.conf.ego_ids)
            self.conf.ego_ids.extend(
                (veh_ids[greater_start_time[0] -
                         n_ids_missing:greater_start_time[0]]).tolist())

        return self.conf.ego_ids

    def _generate_cfg_file(self, scenario_name: str, net_file: str,
                           route_files: Dict[str, str], add_file: str,
                           output_folder: str) -> str:
        """
        Generates the configuration file according to the scenario name to the specified output folder.

        :param scenario_name: name of the scenario used for the cfg file generation.
        :param net_file: path of the generated sumo .net.xml file
        :param rou_file: path of the generated sumo .rou.xml file
        :param rou_file: path of the generated sumo .add.xml file
        :param output_folder: the generated cfg file will be saved here

        :return: the path of the generated cfg file.
        """

        sumo_cfg_file = os.path.join(output_folder,
                                     scenario_name + '.sumo.cfg')
        tree = ET.parse(
            os.path.join(os.path.dirname(__file__), DEFAULT_CFG_FILE))

        updated_fields = {
            '*/net-file': os.path.basename(net_file),
            '*/route-files': ",".join([os.path.basename(f) for f in route_files.values()]),
            '*/additional-files': os.path.basename(add_file),
        }
        for k, v in updated_fields.items():
            tree.findall(k)[0].attrib['value'] = v

        for elem in tree.iter():
            if (elem.text):
                elem.text = elem.text.strip()
            if (elem.tail):
                elem.tail = elem.tail.strip()
        rough_string = ET.tostring(tree.getroot(), encoding='utf-8')
        reparsed = minidom.parseString(rough_string)

        with open(sumo_cfg_file, "w") as f:
            f.write(reparsed.toprettyxml(indent="\t", newl="\n"))

        return sumo_cfg_file

    def draw_network(self, nodes: List[Node], edges: List[Edge], figsize=(20, 20)):
        plt.figure(figsize=figsize)
        G = nx.DiGraph()
        graph_nodes = [node.getID() for node in nodes]
        graph_nodes_pos = {node.getID(): node.getCoord() for node in nodes}
        graph_edges = {(edge.getFromNode().getID(), edge.getToNode().getID()) for edge in edges}
        for edge in edges:
            G.add_edge(edge.getFromNode().getID(), edge.getToNode().getID(), label=f"{len(edge.getLanes())}")
        G.add_nodes_from(graph_nodes)
        G.add_edges_from(graph_edges)
        nx.draw(G, graph_nodes_pos)
        colors = itertools.cycle(set(mcolors.TABLEAU_COLORS) - {"tab:blue"})
        for cluster in self.merged_dictionary.values():
            nx.draw_networkx_nodes(G, graph_nodes_pos, nodelist=cluster, node_color=next(colors))

        labels = nx.get_edge_attributes(G, "label")
        nx.draw_networkx_edge_labels(G, pos=graph_nodes_pos, edge_labels=labels)
        plt.autoscale()
        plt.show()<|MERGE_RESOLUTION|>--- conflicted
+++ resolved
@@ -52,11 +52,8 @@
                                           get_total_lane_length_from_netfile, max_lanelet_network_id,
                                           merge_lanelets, min_cluster,
                                           remove_unreferenced_traffic_lights,
-<<<<<<< HEAD
-                                          write_ego_ids_to_rou_file)
-=======
                                           write_ego_ids_to_rou_file, intersect_lanelets_line, orthogonal_ccw_vector, update_edge_lengths)
->>>>>>> fecaf604
+
 from crmapconverter.sumo_map.config import SumoConfig
 from .mapping import (get_sumo_edge_type, traffic_light_states_CR2SUMO,
                       traffic_light_states_SUMO2CR, VEHICLE_TYPE_CR2SUMO, VEHICLE_NODE_TYPE_CR2SUMO, DEFAULT_CFG_FILE,
