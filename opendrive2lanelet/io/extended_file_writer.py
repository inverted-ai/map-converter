# -*- coding: utf-8 -*-
"""
Extend the file_writer module from commonroad-io to
include methods to write directly to a file.

Increase precision of floats written to file by setting ctx.prec = 10.

Avoid RAM problem with minidom reparsing huge xml strings.
"""

import io
import os
import xml.etree.ElementTree as et
from lxml import etree, objectify

from commonroad.common.file_writer import CommonRoadFileWriter, ctx

__author__ = "Benjamin Orthen"
__copyright__ = "TUM Cyber-Physical Systems Group"
__credits__ = ["Priority Program SPP 1835 Cooperative Interacting Automobiles"]
__version__ = "1.0.2"
__maintainer__ = "Benjamin Orthen"
__email__ = "commonroad-i06@in.tum.de"
__status__ = "Released"


<<<<<<< HEAD
ctx.prec = 10


class ExtendedCommonRoadFileWriter(CommonRoadFileWriter):
    """Extends CommonRoadFileWriter to write to file like objects."""

    def __init__(
        self,
        scenario,
        planning_problem_set=None,
        author="",
        affiliation="",
        source="",
        tags="",
    ):
        super().__init__(
            scenario, planning_problem_set, author, affiliation, source, tags
        )

    def _dump(self):
        """Dump the root_node of the xml representation to str.
        Overwrites the parent method to not use minidom.
        This is due to the fact minidom uses too much memory when
        processing big xml files.

        Args:

        Returns:
          str: Serialized xml data.

        """
        # output_string = etree.tostring(
        # self._root_node, encoding="utf-8", pretty_print=True
        # )
        output_string = et.tostring(self._root_node, encoding="unicode")
        # TODO: remove this method as soon as commonroad publishes new version
        return output_string

    def write_scenario_to_file_io(self, file_io: io.IOBase):
        """Write a scenario without planning-problem to file_io.

        Args:
          file_io: File to write to.

        """
        self._write_header()
        self._add_all_objects_from_scenario()
        self._write_xml_output_to_file(file_io)

    def write_to_file_io(self, file_io: io.IOBase):
        """Write a scenario including planning-problem to file_io.

        Args:
          file_io: File to write to.

        """
        self._write_header()
        self._add_all_objects_from_scenario()
        self._add_all_planning_problems_from_planning_problem_set()
        self._write_xml_output_to_file(file_io)

    def _write_xml_output_to_file(self, file_io: io.IOBase):
        """Write the dump from self._dump() to file_io.

        Args:
          file_io: File to write to.

        """
        output_str = self._dump()
        ExtendedCommonRoadFileWriter.check_validity_of_commonroad_file(output_str)
        file_io.write(output_str)

    @staticmethod
    def check_validity_of_commonroad_file(commonroad_str: str):
        """Check the validity of a generated xml_string in terms of
        commonroad with an existing XSD schema.
        Throw an error if it is not valid.

        Args:
          commonroad_str: XML formatted string which should be checked.

        """
        with open(
            os.path.dirname(os.path.abspath(__file__)) + "/commonroad_validity.xsd",
            "rb",
        ) as schema_file:
            schema = etree.XMLSchema(etree.parse(schema_file))

        parser = objectify.makeparser(schema=schema, encoding="utf-8")

        try:
            etree.fromstring(commonroad_str, parser)
        except etree.XMLSyntaxError as error:
            raise Exception(
                "Could not produce valid CommonRoad file! Error: {}".format(error.msg)
            )
=======
# ctx.prec = 10


# class ExtendedCommonRoadFileWriter(CommonRoadFileWriter):
#     """Extends CommonRoadFileWriter to write to file like objects."""

#     # TODO: integrate this in file_writer.py of commonroad?
#     def __init__(
#         self,
#         scenario,
#         planning_problem_set=None,
#         author="",
#         affiliation="",
#         source="",
#         tags="",
#     ):
#         super().__init__(
#             scenario, planning_problem_set, author, affiliation, source, tags
#         )

#     def _dump(self):
#         """Dump the root_node of the xml representation to str.
#         Overwrites the parent method to not use minidom.
#         This is due to the fact minidom uses too much memory when
#         processing big xml files.

#         Args:

#         Returns:
#           str: Serialized xml data.

#         """
#         # output_string = etree.tostring(
#         # self._root_node, encoding="utf-8", pretty_print=True
#         # )
#         output_string = et.tostring(self._root_node, encoding="unicode")
#         # TODO: remove this method as soon as commonroad publishes new version
#         return output_string

#     def write_scenario_to_file_io(self, file_io: io.IOBase):
#         """Write a scenario without planning-problem to file_io.

#         Args:
#           file_io: File to write to.

#         """
#         self._write_header()
#         self._add_all_objects_from_scenario()
#         self._write_xml_output_to_file(file_io)

#     def write_to_file_io(self, file_io: io.IOBase):
#         """Write a scenario including planning-problem to file_io.

#         Args:
#           file_io: File to write to.

#         """
#         self._write_header()
#         self._add_all_objects_from_scenario()
#         self._add_all_planning_problems_from_planning_problem_set()
#         self._write_xml_output_to_file(file_io)

#     def _write_xml_output_to_file(self, file_io: io.IOBase):
#         """Write the dump from self._dump() to file_io.

#         Args:
#           file_io: File to write to.

#         """
#         output_str = self._dump()
#         ExtendedCommonRoadFileWriter.check_validity_of_commonroad_file(output_str)
#         file_io.write(output_str)

#     @staticmethod
#     def check_validity_of_commonroad_file(commonroad_str: str):
#         """Check the validity of a generated xml_string in terms of
#         commonroad with an existing XSD schema.
#         Throw an error if it is not valid.

#         Args:
#           commonroad_str: XML formatted string which should be checked.

#         """
#         with open(
#             os.path.dirname(os.path.abspath(__file__)) + "/commonroad_validity.xsd",
#             "rb",
#         ) as schema_file:
#             schema = etree.XMLSchema(etree.parse(schema_file))

#         parser = objectify.makeparser(schema=schema, encoding="utf-8")

#         try:
#             etree.fromstring(commonroad_str, parser)
#         except etree.XMLSyntaxError as error:
#             raise Exception(
#                 "Could not produce valid CommonRoad file! Error: {}".format(error.msg)
#             )
>>>>>>> d5cd8587
<|MERGE_RESOLUTION|>--- conflicted
+++ resolved
@@ -23,105 +23,6 @@
 __email__ = "commonroad-i06@in.tum.de"
 __status__ = "Released"
 
-
-<<<<<<< HEAD
-ctx.prec = 10
-
-
-class ExtendedCommonRoadFileWriter(CommonRoadFileWriter):
-    """Extends CommonRoadFileWriter to write to file like objects."""
-
-    def __init__(
-        self,
-        scenario,
-        planning_problem_set=None,
-        author="",
-        affiliation="",
-        source="",
-        tags="",
-    ):
-        super().__init__(
-            scenario, planning_problem_set, author, affiliation, source, tags
-        )
-
-    def _dump(self):
-        """Dump the root_node of the xml representation to str.
-        Overwrites the parent method to not use minidom.
-        This is due to the fact minidom uses too much memory when
-        processing big xml files.
-
-        Args:
-
-        Returns:
-          str: Serialized xml data.
-
-        """
-        # output_string = etree.tostring(
-        # self._root_node, encoding="utf-8", pretty_print=True
-        # )
-        output_string = et.tostring(self._root_node, encoding="unicode")
-        # TODO: remove this method as soon as commonroad publishes new version
-        return output_string
-
-    def write_scenario_to_file_io(self, file_io: io.IOBase):
-        """Write a scenario without planning-problem to file_io.
-
-        Args:
-          file_io: File to write to.
-
-        """
-        self._write_header()
-        self._add_all_objects_from_scenario()
-        self._write_xml_output_to_file(file_io)
-
-    def write_to_file_io(self, file_io: io.IOBase):
-        """Write a scenario including planning-problem to file_io.
-
-        Args:
-          file_io: File to write to.
-
-        """
-        self._write_header()
-        self._add_all_objects_from_scenario()
-        self._add_all_planning_problems_from_planning_problem_set()
-        self._write_xml_output_to_file(file_io)
-
-    def _write_xml_output_to_file(self, file_io: io.IOBase):
-        """Write the dump from self._dump() to file_io.
-
-        Args:
-          file_io: File to write to.
-
-        """
-        output_str = self._dump()
-        ExtendedCommonRoadFileWriter.check_validity_of_commonroad_file(output_str)
-        file_io.write(output_str)
-
-    @staticmethod
-    def check_validity_of_commonroad_file(commonroad_str: str):
-        """Check the validity of a generated xml_string in terms of
-        commonroad with an existing XSD schema.
-        Throw an error if it is not valid.
-
-        Args:
-          commonroad_str: XML formatted string which should be checked.
-
-        """
-        with open(
-            os.path.dirname(os.path.abspath(__file__)) + "/commonroad_validity.xsd",
-            "rb",
-        ) as schema_file:
-            schema = etree.XMLSchema(etree.parse(schema_file))
-
-        parser = objectify.makeparser(schema=schema, encoding="utf-8")
-
-        try:
-            etree.fromstring(commonroad_str, parser)
-        except etree.XMLSyntaxError as error:
-            raise Exception(
-                "Could not produce valid CommonRoad file! Error: {}".format(error.msg)
-            )
-=======
 # ctx.prec = 10
 
 
@@ -218,5 +119,4 @@
 #         except etree.XMLSyntaxError as error:
 #             raise Exception(
 #                 "Could not produce valid CommonRoad file! Error: {}".format(error.msg)
-#             )
->>>>>>> d5cd8587
+#             )