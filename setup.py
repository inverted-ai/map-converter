#!/usr/bin/env python
# -*- coding: utf-8 -*-

from setuptools import setup, find_packages
import os

setup_dir = os.path.dirname(os.path.realpath(__file__))
with open(f"{setup_dir}/README.md", "r") as fh:
    long_description = fh.read()

setup(
    name="opendrive2lanelet",
    version="1.0.2",
    description="Parser and converter from OpenDRIVE to lanelets",
    long_description=long_description,
    long_description_content_type="text/markdown",
    author="Technical University of Munich",
    author_email="commonroad-i06@in.tum.de",
    url="https://commonroad.in.tum.de/",
    license="GNU General Public License v3.0",
    packages=find_packages(exclude=("test",)),
    include_package_data=True,
<<<<<<< HEAD
    install_requires=[
        "numpy>=1.15.2",
        "lxml>=4.2.5",
        "scipy>=1.1.0",
        "commonroad-io>=2018.1",
        "pyproj>=2.1.3",
    ],
=======
    install_requires=["numpy>=1.16.3", "lxml>=4.3.3", "commonroad-io>=2019.1"],
>>>>>>> d5cd8587
    extras_require={"GUI": ["PyQt5>=5.11.3", "matplotlib>=3.0.0"]},
    python_requires=">=3.6",
    entry_points={
        "console_scripts": [
            "opendrive2lanelet-convert=opendrive2lanelet.io.opendrive_convert:main",
            "opendrive2lanelet-gui=opendrive2lanelet.io.gui:main",
            "opendrive2lanelet-visualize=opendrive2lanelet.io.visualize_commonroad:main",
            "osm-convert=opendrive2lanelet.io.osm_convert:main",
        ]
    },
    classifiers=[
        "Development Status :: 5 - Production/Stable",
        "License :: OSI Approved :: GNU General Public License v3 (GPLv3)",
        "Programming Language :: Python :: 3.6",
        "Programming Language :: Python :: 3.7",
        "Operating System :: MacOS",
        "Operating System :: Microsoft :: Windows",
        "Operating System :: POSIX",
        "Operating System :: Unix",
    ],
)<|MERGE_RESOLUTION|>--- conflicted
+++ resolved
@@ -20,17 +20,12 @@
     license="GNU General Public License v3.0",
     packages=find_packages(exclude=("test",)),
     include_package_data=True,
-<<<<<<< HEAD
     install_requires=[
-        "numpy>=1.15.2",
-        "lxml>=4.2.5",
-        "scipy>=1.1.0",
-        "commonroad-io>=2018.1",
+        "numpy>=1.16.3",
+        "lxml>=4.3.3",
+        "commonroad-io>=2019.1",
         "pyproj>=2.1.3",
     ],
-=======
-    install_requires=["numpy>=1.16.3", "lxml>=4.3.3", "commonroad-io>=2019.1"],
->>>>>>> d5cd8587
     extras_require={"GUI": ["PyQt5>=5.11.3", "matplotlib>=3.0.0"]},
     python_requires=">=3.6",
     entry_points={
